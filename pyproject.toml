[project]
name = "craft-cli"
dynamic = ["version"]
description = "Command Line Interface"
authors = [
    {name = "Canonical Ltd", email = "snapcraft@lists.snapcraft.io"}
]
dependencies = [
    "platformdirs",
    "pyyaml",
    "pywin32; sys_platform == 'win32'"
]
classifiers = [
    "Development Status :: 5 - Production/Stable",
    "Framework :: Pytest",
    "Intended Audience :: Developers",
    "License :: OSI Approved :: GNU Lesser General Public License v3 (LGPLv3)",
    "Operating System :: MacOS :: MacOS X",
    "Operating System :: Microsoft :: Windows",
    "Operating System :: POSIX :: Linux",
    "Programming Language :: Python :: 3",
    "Programming Language :: Python :: 3.8",
    "Programming Language :: Python :: 3.9",
    "Programming Language :: Python :: 3.10",
]
requires-python = ">=3.8"

[project.license]
file = "LICENSE"

[project.readme]
file = "README.rst"
content-type = "text/x-rst"

[project.urls]
Website = "https://github.com/canonical/craft-cli"
Documentation = "https://craft-cli.readthedocs.io/en/latest/"
Source = "https://github.com/canonical/craft-cli.git"
Issues = "https://github.com/canonical/craft-cli/issues"

[project.entry-points.pytest11]
emitter = "craft_cli.pytest_plugin"

[project.optional-dependencies]
dev = [
<<<<<<< HEAD
    "coverage[toml]==7.4.1",
    "hypothesis==6.92.9",
    "pytest==8.0.0",
    "pytest-check==2.2.4",
    "pytest-cov==4.1.0",
    "pytest-mock==3.12.0",
=======
    "coverage[toml]==7.5.3",
    "pytest==8.2.1",
    "pytest-cov==5.0.0",
    "pytest-mock==3.14.0",
>>>>>>> 385785df
    "pytest-subprocess"
]
lint = [
    "black==24.4.2",
    "codespell[toml]==2.3.0",
    "yamllint==1.35.1"
]
types = [
    "mypy[reports]==1.10.0",
    "pyright==1.1.365",
    "types-Pygments",
    "types-colorama",
    "types-setuptools",
]
docs = [
    "sphinx-toolbox==3.5.0",
    "sphinx-lint==0.9.1",
    "pytest>=7.0.0", # pytest is imported by the code, which is parsed for api gen.
    "canonical-sphinx==0.1.0",
]

[build-system]
requires = [
    "setuptools==70.1.0",
    "setuptools_scm[toml]>=7.1"
]
build-backend = "setuptools.build_meta"

[tool.setuptools.dynamic]
readme = {file = "README.rst"}

[tool.setuptools_scm]
write_to = "craft_cli/_version.py"

[tool.setuptools.packages.find]
exclude = [
    "dist*",
    "docs*",
    "results*",
    "tests*",
]

[tool.black]
target-version = ["py38"]
line-length = 99
extend-exclude = "docs/conf.py"

[tool.codespell]
ignore-words-list = "buildd,crate,keyserver,comandos,ro,dedent,dedented"
skip = ".tox,.git,build,.*_cache,__pycache__,*.tar,*.snap,*.png,./node_modules,./docs/_build,.direnv,.venv,venv,.vscode"
quiet-level = 3
check-filenames = true

[tool.isort]
multi_line_output = 3
include_trailing_comma = true
force_grid_wrap = 0
use_parentheses = true
ensure_newline_before_comments = true
line_length = 88

[tool.pytest.ini_options]
minversion = "7.0"
testpaths = "tests"
xfail_strict = true

[tool.coverage.run]
branch = true
# Disable parallel coverage to preserve the data-file name so that 'coverage xml' finds it
parallel = false
omit = ["tests/**"]

[tool.coverage.report]
exclude_also = [
    "if TYPE_CHECKING:",
]

[tool.pyright]
#strict = ["craft_cli"] # NOTE: disabled pending fix of the many errors (see gh issue #147)
pythonVersion = "3.8"
pythonPlatform = "Linux"
ignore = [
    "build/**",
    "docs/**",
    "craft_cli/_version.py",
]

[tool.mypy]
python_version = "3.8"
exclude = [
    "build",
    "tests",
    "results",
    "docs",
]
warn_unused_configs = true
warn_redundant_casts = true
strict_equality = true
strict_concatenate = true
warn_return_any = true
disallow_subclassing_any = true
disallow_untyped_decorators = true
disallow_any_generics = true

[[tool.mypy.overrides]]
module = ["craft_cli"]
disallow_untyped_defs = true
no_implicit_optional = true

[[tool.mypy.overrides]]
module = ["tests.*"]
strict = false

[tool.ruff]
line-length = 99
target-version = "py38"
src = ["craft_cli", "tests"]
extend-exclude = [
    "docs",
    "__pycache__",
    "examples.py",
    "tests",
]
# Follow ST063 - Maintaining and updating linting specifications for updating these.
lint.select = [  # Base linting rule selections.
    # See the internal document for discussion:
    # https://docs.google.com/document/d/1i1n8pDmFmWi4wTDpk-JfnWCVUThPJiggyPi2DYwBBu4/edit
    # All sections here are stable in ruff and shouldn't randomly introduce
    # failures with ruff updates.
    "F",  # The rules built into Flake8
    "E", "W",  # pycodestyle errors and warnings
    "I",  # isort checking
    "N",  # PEP8 naming
    "D",  # Implement pydocstyle checking as well.
    "UP",  # Pyupgrade - note that some of are excluded below due to Python versions
    "YTT",  # flake8-2020: Misuse of `sys.version` and `sys.version_info`
    "ANN",  # Type annotations.
    "BLE",  # Do not catch blind exceptions
    "FBT",  # Disallow boolean positional arguments (make them keyword-only)
    "B0",  # Common mistakes and typos.
    "A",  # Shadowing built-ins.
    "C4", # Encourage comprehensions, which tend to be faster than alternatives.
    "T10",  # Don't call the debugger in production code
    "ISC",  # Implicit string concatenation that can cause subtle issues
    "ICN",  # Only use common conventions for import aliases.
    "INP",  # Implicit namespace packages
    "PYI",  # Linting for type stubs.
    "PT",  # Pytest
    "Q",  # Consistent quotations
    "RSE",  # Errors on pytest raises.
    "RET",  # Simpler logic after return, raise, continue or break
    "SIM",  # Code simplification
    "TCH",  # Guard imports only used for type checking behind a type-checkning block.
    "ARG",  # Unused arguments
    "PTH",  # Migrate to pathlib
    "ERA",  # Don't check in commented out code
    "PGH",  # Pygrep hooks
    "PL",  # Pylint
    "TRY",  # Cleaner try/except,
]
lint.extend-select = [
    # Pyupgrade: https://github.com/charliermarsh/ruff#pyupgrade-up
    "UP00", "UP01", "UP02", "UP030", "UP032", "UP033",
    # "UP034",  # Very new, not yet enabled in ruff 0.0.227
    # Annotations: https://github.com/charliermarsh/ruff#lint.flake8-annotations-ann
    "ANN0",  # Type annotations for arguments other than `self` and `cls`
    "ANN2",  # Return type annotations
    "B026",  # Keyword arguments must come after starred arguments
    "B904",  # re-raising an exception should include a `from`.
    # flake8-bandit: security testing. https://github.com/charliermarsh/ruff#flake8-bandit-s
    # https://bandit.readthedocs.io/en/latest/plugins/index.html#complete-test-plugin-listing
    "S101", "S102",  # assert or exec
    "S103", "S108",  # File permissions and tempfiles - use #noqa to silence when appropriate.
    "S104",  # Network binds
    "S105", "S106", "S107",  # Hardcoded passwords
    "S110",  # try-except-pass (use contextlib.suppress instead)
    "S113",  # Requests calls without timeouts
    "S3",  # Serialising, deserialising, hashing, crypto, etc.
    "S506",  # Unsafe YAML load
    "S508", "S509",  # Insecure SNMP
    "S701",  # jinja2 templates without autoescape
    "RUF001", "RUF002", "RUF003",  # Ambiguous unicode characters
    "RUF005",  # Encourages unpacking rather than concatenation
    "RUF008",  # Do not use mutable default values for dataclass attributes
    "RUF100",  # #noqa directive that doesn't flag anything
]
lint.ignore = [
    "ANN10",  # Type annotations for `self` and `cls`
    #"E203",  # Whitespace before ":"  -- Commented because ruff doesn't currently check E203
    "E501",  # Line too long (reason: black will automatically fix this for us)
    "D105",  # Missing docstring in magic method (reason: magic methods already have definitions)
    "D107",  # Missing docstring in __init__ (reason: documented in class docstring)
    "D203",  # 1 blank line required before class docstring (reason: pep257 default)
    "D213",  # Multi-line docstring summary should start at the second line (reason: pep257 default)
    "D215",  # Section underline is over-indented (reason: pep257 default)
    "A003",  # Class attribute shadowing built-in (reason: Class attributes don't often get bare references)

    # Ignored due to common usage in current code
    "TRY003",  # Avoid specifying long messages outside the exception class

    "PT001",  # Add parentheses to parameter-less pytest.fixture
    "PT004",  # Fixture {function} does not return anything, add leading underscore

    "ANN401", # Disallow Any in parameters (reason: too restrictive)
]

[tool.ruff.lint.per-file-ignores]
"tests/**.py" = [  # Some things we want for the main project are unnecessary in tests.
    "D",  # Ignore docstring rules in tests
    "ANN", # Ignore type annotations in tests
    "S101",  # Allow assertions in tests
    "S103", # Allow `os.chmod` setting a permissive mask `0o555` on file or directory
    "S108", # Allow Probable insecure usage of temporary file or directory
    "PLR0913",  # Allow many arguments for test functions
]
# isort leaves init files alone by default, this makes ruff ignore them too.
"__init__.py" = ["I001"]
"craft_cli/pytest_plugin.py" = [
    "ANN",    # Ignore type annotations in tests
    "FBT002", # Boolean default value in function definition (preserving for backwards-comp)
    "S101",  # Use of `assert` detected
]<|MERGE_RESOLUTION|>--- conflicted
+++ resolved
@@ -43,19 +43,11 @@
 
 [project.optional-dependencies]
 dev = [
-<<<<<<< HEAD
-    "coverage[toml]==7.4.1",
+    "coverage[toml]==7.5.3",
     "hypothesis==6.92.9",
-    "pytest==8.0.0",
-    "pytest-check==2.2.4",
-    "pytest-cov==4.1.0",
-    "pytest-mock==3.12.0",
-=======
-    "coverage[toml]==7.5.3",
     "pytest==8.2.1",
     "pytest-cov==5.0.0",
     "pytest-mock==3.14.0",
->>>>>>> 385785df
     "pytest-subprocess"
 ]
 lint = [
