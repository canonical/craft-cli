--- conflicted
+++ resolved
@@ -423,7 +423,6 @@
                 arg = arg_per_option[sysarg]
                 if arg.type == "flag":
                     global_args[arg.name] = True
-<<<<<<< HEAD
                     continue
                 option = sysarg
                 try:
@@ -431,14 +430,6 @@
                 except StopIteration:
                     msg = f"The {arg.name!r} option expects one argument."
                     raise self._build_usage_exc(msg)  # noqa: TRY200 (use 'raise from')
-=======
-                else:
-                    try:
-                        global_args[arg.name] = next(sysargs_it)
-                    except StopIteration:
-                        msg = f"The {arg.name!r} option expects one argument."
-                        raise self._build_usage_exc(msg) from None
->>>>>>> 44de6d70
             elif sysarg.startswith(tuple(options_with_equal)):
                 option, value = sysarg.split("=", 1)
             else:
@@ -483,18 +474,7 @@
         elif global_args["verbose"]:
             emit.set_mode(EmitterMode.VERBOSE)
         elif global_args["verbosity"]:
-<<<<<<< HEAD
             emit.set_mode(global_args["verbosity"])
-=======
-            try:
-                verbosity_level = EmitterMode[global_args["verbosity"].upper()]
-            except KeyError:
-                raise self._build_usage_exc(
-                    "Bad verbosity level; valid values are "
-                    "'quiet', 'brief', 'verbose', 'debug' and 'trace'."
-                ) from None
-            emit.set_mode(verbosity_level)
->>>>>>> 44de6d70
         emit.trace(f"Raw pre-parsed sysargs: args={global_args} filtered={filtered_sysargs}")
 
         # handle requested help through -h/--help options
