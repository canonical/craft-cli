version = 1
revision = 3
requires-python = ">=3.10"
resolution-markers = [
    "python_full_version >= '3.13'",
    "python_full_version == '3.12.*'",
    "python_full_version == '3.11.*'",
    "python_full_version < '3.11'",
]

[manifest]
constraints = [
    { name = "cffi", specifier = ">=1.15" },
    { name = "httplib2", specifier = ">=0.20.0" },
    { name = "iniconfig", specifier = ">=1.1.0" },
    { name = "libnacl", specifier = ">=2.0" },
    { name = "lxml", specifier = ">=5.0" },
    { name = "markdown", specifier = ">=3.0" },
    { name = "markupsafe", specifier = ">=2.0" },
    { name = "oauthlib", specifier = ">=3.0.0" },
    { name = "protobuf", specifier = ">=5.0" },
    { name = "pynacl", specifier = ">=1.5" },
    { name = "pyparsing", specifier = ">=3.0.0" },
    { name = "pyproject-hooks", specifier = ">=1.0.0" },
    { name = "pytz", specifier = ">=2020" },
    { name = "pyyaml", specifier = ">=5.0" },
    { name = "regex", specifier = ">=2021.11.10" },
    { name = "setuptools", specifier = ">=50" },
    { name = "sphinx-basic-ng", specifier = ">=1.0.0b1" },
    { name = "tornado", specifier = ">=4.0" },
    { name = "urllib3", specifier = ">=2.0" },
    { name = "webencodings", specifier = ">=0.4.0" },
    { name = "wheel", specifier = ">=0.38" },
]

[[package]]
name = "accessible-pygments"
version = "0.0.5"
source = { registry = "https://pypi.org/simple" }
dependencies = [
    { name = "pygments" },
]
sdist = { url = "https://files.pythonhosted.org/packages/bc/c1/bbac6a50d02774f91572938964c582fff4270eee73ab822a4aeea4d8b11b/accessible_pygments-0.0.5.tar.gz", hash = "sha256:40918d3e6a2b619ad424cb91e556bd3bd8865443d9f22f1dcdf79e33c8046872", size = 1377899, upload-time = "2024-05-10T11:23:10.216Z" }
wheels = [
    { url = "https://files.pythonhosted.org/packages/8d/3f/95338030883d8c8b91223b4e21744b04d11b161a3ef117295d8241f50ab4/accessible_pygments-0.0.5-py3-none-any.whl", hash = "sha256:88ae3211e68a1d0b011504b2ffc1691feafce124b845bd072ab6f9f66f34d4b7", size = 1395903, upload-time = "2024-05-10T11:23:08.421Z" },
]

[[package]]
name = "alabaster"
version = "0.7.16"
source = { registry = "https://pypi.org/simple" }
sdist = { url = "https://files.pythonhosted.org/packages/c9/3e/13dd8e5ed9094e734ac430b5d0eb4f2bb001708a8b7856cbf8e084e001ba/alabaster-0.7.16.tar.gz", hash = "sha256:75a8b99c28a5dad50dd7f8ccdd447a121ddb3892da9e53d1ca5cca3106d58d65", size = 23776, upload-time = "2024-01-10T00:56:10.189Z" }
wheels = [
    { url = "https://files.pythonhosted.org/packages/32/34/d4e1c02d3bee589efb5dfa17f88ea08bdb3e3eac12bc475462aec52ed223/alabaster-0.7.16-py3-none-any.whl", hash = "sha256:b46733c07dce03ae4e150330b975c75737fa60f0a7c591b6c8bf4928a28e2c92", size = 13511, upload-time = "2024-01-10T00:56:08.388Z" },
]

[[package]]
name = "anyio"
version = "4.10.0"
source = { registry = "https://pypi.org/simple" }
dependencies = [
    { name = "exceptiongroup", marker = "python_full_version < '3.11'" },
    { name = "idna" },
    { name = "sniffio" },
    { name = "typing-extensions", marker = "python_full_version < '3.13'" },
]
sdist = { url = "https://files.pythonhosted.org/packages/f1/b4/636b3b65173d3ce9a38ef5f0522789614e590dab6a8d505340a4efe4c567/anyio-4.10.0.tar.gz", hash = "sha256:3f3fae35c96039744587aa5b8371e7e8e603c0702999535961dd336026973ba6", size = 213252, upload-time = "2025-08-04T08:54:26.451Z" }
wheels = [
    { url = "https://files.pythonhosted.org/packages/6f/12/e5e0282d673bb9746bacfb6e2dba8719989d3660cdb2ea79aee9a9651afb/anyio-4.10.0-py3-none-any.whl", hash = "sha256:60e474ac86736bbfd6f210f7a61218939c318f43f9972497381f1c5e930ed3d1", size = 107213, upload-time = "2025-08-04T08:54:24.882Z" },
]

[[package]]
name = "apeye"
version = "1.4.1"
source = { registry = "https://pypi.org/simple" }
dependencies = [
    { name = "apeye-core" },
    { name = "domdf-python-tools" },
    { name = "platformdirs" },
    { name = "requests" },
]
sdist = { url = "https://files.pythonhosted.org/packages/4f/6b/cc65e31843d7bfda8313a9dc0c77a21e8580b782adca53c7cb3e511fe023/apeye-1.4.1.tar.gz", hash = "sha256:14ea542fad689e3bfdbda2189a354a4908e90aee4bf84c15ab75d68453d76a36", size = 99219, upload-time = "2023-08-14T15:32:41.381Z" }
wheels = [
    { url = "https://files.pythonhosted.org/packages/89/7b/2d63664777b3e831ac1b1d8df5bbf0b7c8bee48e57115896080890527b1b/apeye-1.4.1-py3-none-any.whl", hash = "sha256:44e58a9104ec189bf42e76b3a7fe91e2b2879d96d48e9a77e5e32ff699c9204e", size = 107989, upload-time = "2023-08-14T15:32:40.064Z" },
]

[[package]]
name = "apeye-core"
version = "1.1.5"
source = { registry = "https://pypi.org/simple" }
dependencies = [
    { name = "domdf-python-tools" },
    { name = "idna" },
]
sdist = { url = "https://files.pythonhosted.org/packages/e5/4c/4f108cfd06923bd897bf992a6ecb6fb122646ee7af94d7f9a64abd071d4c/apeye_core-1.1.5.tar.gz", hash = "sha256:5de72ed3d00cc9b20fea55e54b7ab8f5ef8500eb33a5368bc162a5585e238a55", size = 96511, upload-time = "2024-01-30T17:45:48.727Z" }
wheels = [
    { url = "https://files.pythonhosted.org/packages/77/9f/fa9971d2a0c6fef64c87ba362a493a4f230eff4ea8dfb9f4c7cbdf71892e/apeye_core-1.1.5-py3-none-any.whl", hash = "sha256:dc27a93f8c9e246b3b238c5ea51edf6115ab2618ef029b9f2d9a190ec8228fbf", size = 99286, upload-time = "2024-01-30T17:45:46.764Z" },
]

[[package]]
name = "astroid"
version = "3.3.11"
source = { registry = "https://pypi.org/simple" }
dependencies = [
    { name = "typing-extensions", marker = "python_full_version < '3.11'" },
]
sdist = { url = "https://files.pythonhosted.org/packages/18/74/dfb75f9ccd592bbedb175d4a32fc643cf569d7c218508bfbd6ea7ef9c091/astroid-3.3.11.tar.gz", hash = "sha256:1e5a5011af2920c7c67a53f65d536d65bfa7116feeaf2354d8b94f29573bb0ce", size = 400439, upload-time = "2025-07-13T18:04:23.177Z" }
wheels = [
    { url = "https://files.pythonhosted.org/packages/af/0f/3b8fdc946b4d9cc8cc1e8af42c4e409468c84441b933d037e101b3d72d86/astroid-3.3.11-py3-none-any.whl", hash = "sha256:54c760ae8322ece1abd213057c4b5bba7c49818853fc901ef09719a60dbf9dec", size = 275612, upload-time = "2025-07-13T18:04:21.07Z" },
]

[[package]]
name = "autodocsumm"
version = "0.2.14"
source = { registry = "https://pypi.org/simple" }
dependencies = [
    { name = "sphinx" },
]
sdist = { url = "https://files.pythonhosted.org/packages/03/96/92afe8a7912b327c01f0a8b6408c9556ee13b1aba5b98d587ac7327ff32d/autodocsumm-0.2.14.tar.gz", hash = "sha256:2839a9d4facc3c4eccd306c08695540911042b46eeafcdc3203e6d0bab40bc77", size = 46357, upload-time = "2024-10-23T18:51:47.369Z" }
wheels = [
    { url = "https://files.pythonhosted.org/packages/87/bc/3f66af9beb683728e06ca08797e4e9d3e44f432f339718cae3ba856a9cad/autodocsumm-0.2.14-py3-none-any.whl", hash = "sha256:3bad8717fc5190802c60392a7ab04b9f3c97aa9efa8b3780b3d81d615bfe5dc0", size = 14640, upload-time = "2024-10-23T18:51:45.115Z" },
]

[[package]]
name = "babel"
version = "2.17.0"
source = { registry = "https://pypi.org/simple" }
sdist = { url = "https://files.pythonhosted.org/packages/7d/6b/d52e42361e1aa00709585ecc30b3f9684b3ab62530771402248b1b1d6240/babel-2.17.0.tar.gz", hash = "sha256:0c54cffb19f690cdcc52a3b50bcbf71e07a808d1c80d549f2459b9d2cf0afb9d", size = 9951852, upload-time = "2025-02-01T15:17:41.026Z" }
wheels = [
    { url = "https://files.pythonhosted.org/packages/b7/b8/3fe70c75fe32afc4bb507f75563d39bc5642255d1d94f1f23604725780bf/babel-2.17.0-py3-none-any.whl", hash = "sha256:4d0b53093fdfb4b21c92b5213dba5a1b23885afa8383709427046b21c366e5f2", size = 10182537, upload-time = "2025-02-01T15:17:37.39Z" },
]

[[package]]
name = "beautifulsoup4"
version = "4.13.4"
source = { registry = "https://pypi.org/simple" }
dependencies = [
    { name = "soupsieve" },
    { name = "typing-extensions" },
]
sdist = { url = "https://files.pythonhosted.org/packages/d8/e4/0c4c39e18fd76d6a628d4dd8da40543d136ce2d1752bd6eeeab0791f4d6b/beautifulsoup4-4.13.4.tar.gz", hash = "sha256:dbb3c4e1ceae6aefebdaf2423247260cd062430a410e38c66f2baa50a8437195", size = 621067, upload-time = "2025-04-15T17:05:13.836Z" }
wheels = [
    { url = "https://files.pythonhosted.org/packages/50/cd/30110dc0ffcf3b131156077b90e9f60ed75711223f306da4db08eff8403b/beautifulsoup4-4.13.4-py3-none-any.whl", hash = "sha256:9bbbb14bfde9d79f38b8cd5f8c7c85f4b8f2523190ebed90e950a8dea4cb1c4b", size = 187285, upload-time = "2025-04-15T17:05:12.221Z" },
]

[[package]]
name = "bracex"
version = "2.6"
source = { registry = "https://pypi.org/simple" }
sdist = { url = "https://files.pythonhosted.org/packages/63/9a/fec38644694abfaaeca2798b58e276a8e61de49e2e37494ace423395febc/bracex-2.6.tar.gz", hash = "sha256:98f1347cd77e22ee8d967a30ad4e310b233f7754dbf31ff3fceb76145ba47dc7", size = 26642, upload-time = "2025-06-22T19:12:31.254Z" }
wheels = [
    { url = "https://files.pythonhosted.org/packages/9d/2a/9186535ce58db529927f6cf5990a849aa9e052eea3e2cfefe20b9e1802da/bracex-2.6-py3-none-any.whl", hash = "sha256:0b0049264e7340b3ec782b5cb99beb325f36c3782a32e36e876452fd49a09952", size = 11508, upload-time = "2025-06-22T19:12:29.781Z" },
]

[[package]]
name = "cachecontrol"
version = "0.14.3"
source = { registry = "https://pypi.org/simple" }
dependencies = [
    { name = "msgpack" },
    { name = "requests" },
]
sdist = { url = "https://files.pythonhosted.org/packages/58/3a/0cbeb04ea57d2493f3ec5a069a117ab467f85e4a10017c6d854ddcbff104/cachecontrol-0.14.3.tar.gz", hash = "sha256:73e7efec4b06b20d9267b441c1f733664f989fb8688391b670ca812d70795d11", size = 28985, upload-time = "2025-04-30T16:45:06.135Z" }
wheels = [
    { url = "https://files.pythonhosted.org/packages/81/4c/800b0607b00b3fd20f1087f80ab53d6b4d005515b0f773e4831e37cfa83f/cachecontrol-0.14.3-py3-none-any.whl", hash = "sha256:b35e44a3113f17d2a31c1e6b27b9de6d4405f84ae51baa8c1d3cc5b633010cae", size = 21802, upload-time = "2025-04-30T16:45:03.863Z" },
]

[package.optional-dependencies]
filecache = [
    { name = "filelock" },
]

[[package]]
name = "canonical-sphinx"
version = "0.5.1"
source = { registry = "https://pypi.org/simple" }
dependencies = [
    { name = "furo" },
    { name = "linkify-it-py" },
    { name = "myst-parser" },
    { name = "sphinx" },
]
sdist = { url = "https://files.pythonhosted.org/packages/5e/47/f7add56cc67e06c917a86a9d2a74a5af31ddf47b80f8b1577be4e8d53bee/canonical_sphinx-0.5.1.tar.gz", hash = "sha256:3b94e564870270dc84ad69cf91dc152f9f009a6f90e6e55fead028f5b615402c", size = 1053111, upload-time = "2025-07-14T00:48:03.052Z" }
wheels = [
    { url = "https://files.pythonhosted.org/packages/c0/90/4fbdf7de70ee86ecf03f3eb07771bbc9b121e05985dfcbee44a8dfd2f267/canonical_sphinx-0.5.1-py3-none-any.whl", hash = "sha256:8c2c2e7c3f0d1a6b19136e1f906bdc5d2f024b9bf7f7b50ca9df7de646239391", size = 1030533, upload-time = "2025-07-14T00:48:01.315Z" },
]

[package.optional-dependencies]
full = [
    { name = "canonical-sphinx-extensions" },
    { name = "pyspelling" },
    { name = "sphinx-autobuild", version = "2024.10.3", source = { registry = "https://pypi.org/simple" }, marker = "python_full_version < '3.11'" },
    { name = "sphinx-autobuild", version = "2025.8.25", source = { registry = "https://pypi.org/simple" }, marker = "python_full_version >= '3.11'" },
    { name = "sphinx-copybutton" },
    { name = "sphinx-design" },
    { name = "sphinx-notfound-page" },
    { name = "sphinx-reredirects", version = "0.1.6", source = { registry = "https://pypi.org/simple" }, marker = "python_full_version < '3.11'" },
    { name = "sphinx-reredirects", version = "1.0.0", source = { registry = "https://pypi.org/simple" }, marker = "python_full_version >= '3.11'" },
    { name = "sphinx-tabs" },
    { name = "sphinxcontrib-jquery" },
    { name = "sphinxext-opengraph" },
]

[[package]]
name = "canonical-sphinx-extensions"
version = "0.0.33"
source = { registry = "https://pypi.org/simple" }
dependencies = [
    { name = "beautifulsoup4" },
    { name = "docutils" },
    { name = "gitpython" },
    { name = "requests" },
    { name = "sphinx" },
]
sdist = { url = "https://files.pythonhosted.org/packages/70/8d/f7a2ca1641586661a948a1fe50e3f0b974789fd94bf9424cda6b8b15d130/canonical_sphinx_extensions-0.0.33.tar.gz", hash = "sha256:45be052b57b4a5bf9fb9be7c16aeb58b790c8519bf9de90736bf75cdfb7c8896", size = 35236, upload-time = "2025-07-22T22:15:26.235Z" }
wheels = [
    { url = "https://files.pythonhosted.org/packages/86/7f/b1072a29db160299eb6ca3c4b575c0ab4d5c598a8f6fd9c6761117ee9a5d/canonical_sphinx_extensions-0.0.33-py3-none-any.whl", hash = "sha256:33ad410e435e4eabacfdc22f403c012084182e74845b5c964a82485c181a8a70", size = 67114, upload-time = "2025-07-22T22:15:24.802Z" },
]

[[package]]
name = "certifi"
version = "2025.8.3"
source = { registry = "https://pypi.org/simple" }
sdist = { url = "https://files.pythonhosted.org/packages/dc/67/960ebe6bf230a96cda2e0abcf73af550ec4f090005363542f0765df162e0/certifi-2025.8.3.tar.gz", hash = "sha256:e564105f78ded564e3ae7c923924435e1daa7463faeab5bb932bc53ffae63407", size = 162386, upload-time = "2025-08-03T03:07:47.08Z" }
wheels = [
    { url = "https://files.pythonhosted.org/packages/e5/48/1549795ba7742c948d2ad169c1c8cdbae65bc450d6cd753d124b17c8cd32/certifi-2025.8.3-py3-none-any.whl", hash = "sha256:f6c12493cfb1b06ba2ff328595af9350c65d6644968e5d3a2ffd78699af217a5", size = 161216, upload-time = "2025-08-03T03:07:45.777Z" },
]

[[package]]
name = "charset-normalizer"
version = "3.4.3"
source = { registry = "https://pypi.org/simple" }
sdist = { url = "https://files.pythonhosted.org/packages/83/2d/5fd176ceb9b2fc619e63405525573493ca23441330fcdaee6bef9460e924/charset_normalizer-3.4.3.tar.gz", hash = "sha256:6fce4b8500244f6fcb71465d4a4930d132ba9ab8e71a7859e6a5d59851068d14", size = 122371, upload-time = "2025-08-09T07:57:28.46Z" }
wheels = [
    { url = "https://files.pythonhosted.org/packages/d6/98/f3b8013223728a99b908c9344da3aa04ee6e3fa235f19409033eda92fb78/charset_normalizer-3.4.3-cp310-cp310-macosx_10_9_universal2.whl", hash = "sha256:fb7f67a1bfa6e40b438170ebdc8158b78dc465a5a67b6dde178a46987b244a72", size = 207695, upload-time = "2025-08-09T07:55:36.452Z" },
    { url = "https://files.pythonhosted.org/packages/21/40/5188be1e3118c82dcb7c2a5ba101b783822cfb413a0268ed3be0468532de/charset_normalizer-3.4.3-cp310-cp310-manylinux2014_aarch64.manylinux_2_17_aarch64.manylinux_2_28_aarch64.whl", hash = "sha256:cc9370a2da1ac13f0153780040f465839e6cccb4a1e44810124b4e22483c93fe", size = 147153, upload-time = "2025-08-09T07:55:38.467Z" },
    { url = "https://files.pythonhosted.org/packages/37/60/5d0d74bc1e1380f0b72c327948d9c2aca14b46a9efd87604e724260f384c/charset_normalizer-3.4.3-cp310-cp310-manylinux2014_ppc64le.manylinux_2_17_ppc64le.manylinux_2_28_ppc64le.whl", hash = "sha256:07a0eae9e2787b586e129fdcbe1af6997f8d0e5abaa0bc98c0e20e124d67e601", size = 160428, upload-time = "2025-08-09T07:55:40.072Z" },
    { url = "https://files.pythonhosted.org/packages/85/9a/d891f63722d9158688de58d050c59dc3da560ea7f04f4c53e769de5140f5/charset_normalizer-3.4.3-cp310-cp310-manylinux2014_s390x.manylinux_2_17_s390x.manylinux_2_28_s390x.whl", hash = "sha256:74d77e25adda8581ffc1c720f1c81ca082921329452eba58b16233ab1842141c", size = 157627, upload-time = "2025-08-09T07:55:41.706Z" },
    { url = "https://files.pythonhosted.org/packages/65/1a/7425c952944a6521a9cfa7e675343f83fd82085b8af2b1373a2409c683dc/charset_normalizer-3.4.3-cp310-cp310-manylinux2014_x86_64.manylinux_2_17_x86_64.manylinux_2_28_x86_64.whl", hash = "sha256:d0e909868420b7049dafd3a31d45125b31143eec59235311fc4c57ea26a4acd2", size = 152388, upload-time = "2025-08-09T07:55:43.262Z" },
    { url = "https://files.pythonhosted.org/packages/f0/c9/a2c9c2a355a8594ce2446085e2ec97fd44d323c684ff32042e2a6b718e1d/charset_normalizer-3.4.3-cp310-cp310-musllinux_1_2_aarch64.whl", hash = "sha256:c6f162aabe9a91a309510d74eeb6507fab5fff92337a15acbe77753d88d9dcf0", size = 150077, upload-time = "2025-08-09T07:55:44.903Z" },
    { url = "https://files.pythonhosted.org/packages/3b/38/20a1f44e4851aa1c9105d6e7110c9d020e093dfa5836d712a5f074a12bf7/charset_normalizer-3.4.3-cp310-cp310-musllinux_1_2_ppc64le.whl", hash = "sha256:4ca4c094de7771a98d7fbd67d9e5dbf1eb73efa4f744a730437d8a3a5cf994f0", size = 161631, upload-time = "2025-08-09T07:55:46.346Z" },
    { url = "https://files.pythonhosted.org/packages/a4/fa/384d2c0f57edad03d7bec3ebefb462090d8905b4ff5a2d2525f3bb711fac/charset_normalizer-3.4.3-cp310-cp310-musllinux_1_2_s390x.whl", hash = "sha256:02425242e96bcf29a49711b0ca9f37e451da7c70562bc10e8ed992a5a7a25cc0", size = 159210, upload-time = "2025-08-09T07:55:47.539Z" },
    { url = "https://files.pythonhosted.org/packages/33/9e/eca49d35867ca2db336b6ca27617deed4653b97ebf45dfc21311ce473c37/charset_normalizer-3.4.3-cp310-cp310-musllinux_1_2_x86_64.whl", hash = "sha256:78deba4d8f9590fe4dae384aeff04082510a709957e968753ff3c48399f6f92a", size = 153739, upload-time = "2025-08-09T07:55:48.744Z" },
    { url = "https://files.pythonhosted.org/packages/2a/91/26c3036e62dfe8de8061182d33be5025e2424002125c9500faff74a6735e/charset_normalizer-3.4.3-cp310-cp310-win32.whl", hash = "sha256:d79c198e27580c8e958906f803e63cddb77653731be08851c7df0b1a14a8fc0f", size = 99825, upload-time = "2025-08-09T07:55:50.305Z" },
    { url = "https://files.pythonhosted.org/packages/e2/c6/f05db471f81af1fa01839d44ae2a8bfeec8d2a8b4590f16c4e7393afd323/charset_normalizer-3.4.3-cp310-cp310-win_amd64.whl", hash = "sha256:c6e490913a46fa054e03699c70019ab869e990270597018cef1d8562132c2669", size = 107452, upload-time = "2025-08-09T07:55:51.461Z" },
    { url = "https://files.pythonhosted.org/packages/7f/b5/991245018615474a60965a7c9cd2b4efbaabd16d582a5547c47ee1c7730b/charset_normalizer-3.4.3-cp311-cp311-macosx_10_9_universal2.whl", hash = "sha256:b256ee2e749283ef3ddcff51a675ff43798d92d746d1a6e4631bf8c707d22d0b", size = 204483, upload-time = "2025-08-09T07:55:53.12Z" },
    { url = "https://files.pythonhosted.org/packages/c7/2a/ae245c41c06299ec18262825c1569c5d3298fc920e4ddf56ab011b417efd/charset_normalizer-3.4.3-cp311-cp311-manylinux2014_aarch64.manylinux_2_17_aarch64.manylinux_2_28_aarch64.whl", hash = "sha256:13faeacfe61784e2559e690fc53fa4c5ae97c6fcedb8eb6fb8d0a15b475d2c64", size = 145520, upload-time = "2025-08-09T07:55:54.712Z" },
    { url = "https://files.pythonhosted.org/packages/3a/a4/b3b6c76e7a635748c4421d2b92c7b8f90a432f98bda5082049af37ffc8e3/charset_normalizer-3.4.3-cp311-cp311-manylinux2014_ppc64le.manylinux_2_17_ppc64le.manylinux_2_28_ppc64le.whl", hash = "sha256:00237675befef519d9af72169d8604a067d92755e84fe76492fef5441db05b91", size = 158876, upload-time = "2025-08-09T07:55:56.024Z" },
    { url = "https://files.pythonhosted.org/packages/e2/e6/63bb0e10f90a8243c5def74b5b105b3bbbfb3e7bb753915fe333fb0c11ea/charset_normalizer-3.4.3-cp311-cp311-manylinux2014_s390x.manylinux_2_17_s390x.manylinux_2_28_s390x.whl", hash = "sha256:585f3b2a80fbd26b048a0be90c5aae8f06605d3c92615911c3a2b03a8a3b796f", size = 156083, upload-time = "2025-08-09T07:55:57.582Z" },
    { url = "https://files.pythonhosted.org/packages/87/df/b7737ff046c974b183ea9aa111b74185ac8c3a326c6262d413bd5a1b8c69/charset_normalizer-3.4.3-cp311-cp311-manylinux2014_x86_64.manylinux_2_17_x86_64.manylinux_2_28_x86_64.whl", hash = "sha256:0e78314bdc32fa80696f72fa16dc61168fda4d6a0c014e0380f9d02f0e5d8a07", size = 150295, upload-time = "2025-08-09T07:55:59.147Z" },
    { url = "https://files.pythonhosted.org/packages/61/f1/190d9977e0084d3f1dc169acd060d479bbbc71b90bf3e7bf7b9927dec3eb/charset_normalizer-3.4.3-cp311-cp311-musllinux_1_2_aarch64.whl", hash = "sha256:96b2b3d1a83ad55310de8c7b4a2d04d9277d5591f40761274856635acc5fcb30", size = 148379, upload-time = "2025-08-09T07:56:00.364Z" },
    { url = "https://files.pythonhosted.org/packages/4c/92/27dbe365d34c68cfe0ca76f1edd70e8705d82b378cb54ebbaeabc2e3029d/charset_normalizer-3.4.3-cp311-cp311-musllinux_1_2_ppc64le.whl", hash = "sha256:939578d9d8fd4299220161fdd76e86c6a251987476f5243e8864a7844476ba14", size = 160018, upload-time = "2025-08-09T07:56:01.678Z" },
    { url = "https://files.pythonhosted.org/packages/99/04/baae2a1ea1893a01635d475b9261c889a18fd48393634b6270827869fa34/charset_normalizer-3.4.3-cp311-cp311-musllinux_1_2_s390x.whl", hash = "sha256:fd10de089bcdcd1be95a2f73dbe6254798ec1bda9f450d5828c96f93e2536b9c", size = 157430, upload-time = "2025-08-09T07:56:02.87Z" },
    { url = "https://files.pythonhosted.org/packages/2f/36/77da9c6a328c54d17b960c89eccacfab8271fdaaa228305330915b88afa9/charset_normalizer-3.4.3-cp311-cp311-musllinux_1_2_x86_64.whl", hash = "sha256:1e8ac75d72fa3775e0b7cb7e4629cec13b7514d928d15ef8ea06bca03ef01cae", size = 151600, upload-time = "2025-08-09T07:56:04.089Z" },
    { url = "https://files.pythonhosted.org/packages/64/d4/9eb4ff2c167edbbf08cdd28e19078bf195762e9bd63371689cab5ecd3d0d/charset_normalizer-3.4.3-cp311-cp311-win32.whl", hash = "sha256:6cf8fd4c04756b6b60146d98cd8a77d0cdae0e1ca20329da2ac85eed779b6849", size = 99616, upload-time = "2025-08-09T07:56:05.658Z" },
    { url = "https://files.pythonhosted.org/packages/f4/9c/996a4a028222e7761a96634d1820de8a744ff4327a00ada9c8942033089b/charset_normalizer-3.4.3-cp311-cp311-win_amd64.whl", hash = "sha256:31a9a6f775f9bcd865d88ee350f0ffb0e25936a7f930ca98995c05abf1faf21c", size = 107108, upload-time = "2025-08-09T07:56:07.176Z" },
    { url = "https://files.pythonhosted.org/packages/e9/5e/14c94999e418d9b87682734589404a25854d5f5d0408df68bc15b6ff54bb/charset_normalizer-3.4.3-cp312-cp312-macosx_10_13_universal2.whl", hash = "sha256:e28e334d3ff134e88989d90ba04b47d84382a828c061d0d1027b1b12a62b39b1", size = 205655, upload-time = "2025-08-09T07:56:08.475Z" },
    { url = "https://files.pythonhosted.org/packages/7d/a8/c6ec5d389672521f644505a257f50544c074cf5fc292d5390331cd6fc9c3/charset_normalizer-3.4.3-cp312-cp312-manylinux2014_aarch64.manylinux_2_17_aarch64.manylinux_2_28_aarch64.whl", hash = "sha256:0cacf8f7297b0c4fcb74227692ca46b4a5852f8f4f24b3c766dd94a1075c4884", size = 146223, upload-time = "2025-08-09T07:56:09.708Z" },
    { url = "https://files.pythonhosted.org/packages/fc/eb/a2ffb08547f4e1e5415fb69eb7db25932c52a52bed371429648db4d84fb1/charset_normalizer-3.4.3-cp312-cp312-manylinux2014_ppc64le.manylinux_2_17_ppc64le.manylinux_2_28_ppc64le.whl", hash = "sha256:c6fd51128a41297f5409deab284fecbe5305ebd7e5a1f959bee1c054622b7018", size = 159366, upload-time = "2025-08-09T07:56:11.326Z" },
    { url = "https://files.pythonhosted.org/packages/82/10/0fd19f20c624b278dddaf83b8464dcddc2456cb4b02bb902a6da126b87a1/charset_normalizer-3.4.3-cp312-cp312-manylinux2014_s390x.manylinux_2_17_s390x.manylinux_2_28_s390x.whl", hash = "sha256:3cfb2aad70f2c6debfbcb717f23b7eb55febc0bb23dcffc0f076009da10c6392", size = 157104, upload-time = "2025-08-09T07:56:13.014Z" },
    { url = "https://files.pythonhosted.org/packages/16/ab/0233c3231af734f5dfcf0844aa9582d5a1466c985bbed6cedab85af9bfe3/charset_normalizer-3.4.3-cp312-cp312-manylinux2014_x86_64.manylinux_2_17_x86_64.manylinux_2_28_x86_64.whl", hash = "sha256:1606f4a55c0fd363d754049cdf400175ee96c992b1f8018b993941f221221c5f", size = 151830, upload-time = "2025-08-09T07:56:14.428Z" },
    { url = "https://files.pythonhosted.org/packages/ae/02/e29e22b4e02839a0e4a06557b1999d0a47db3567e82989b5bb21f3fbbd9f/charset_normalizer-3.4.3-cp312-cp312-musllinux_1_2_aarch64.whl", hash = "sha256:027b776c26d38b7f15b26a5da1044f376455fb3766df8fc38563b4efbc515154", size = 148854, upload-time = "2025-08-09T07:56:16.051Z" },
    { url = "https://files.pythonhosted.org/packages/05/6b/e2539a0a4be302b481e8cafb5af8792da8093b486885a1ae4d15d452bcec/charset_normalizer-3.4.3-cp312-cp312-musllinux_1_2_ppc64le.whl", hash = "sha256:42e5088973e56e31e4fa58eb6bd709e42fc03799c11c42929592889a2e54c491", size = 160670, upload-time = "2025-08-09T07:56:17.314Z" },
    { url = "https://files.pythonhosted.org/packages/31/e7/883ee5676a2ef217a40ce0bffcc3d0dfbf9e64cbcfbdf822c52981c3304b/charset_normalizer-3.4.3-cp312-cp312-musllinux_1_2_s390x.whl", hash = "sha256:cc34f233c9e71701040d772aa7490318673aa7164a0efe3172b2981218c26d93", size = 158501, upload-time = "2025-08-09T07:56:18.641Z" },
    { url = "https://files.pythonhosted.org/packages/c1/35/6525b21aa0db614cf8b5792d232021dca3df7f90a1944db934efa5d20bb1/charset_normalizer-3.4.3-cp312-cp312-musllinux_1_2_x86_64.whl", hash = "sha256:320e8e66157cc4e247d9ddca8e21f427efc7a04bbd0ac8a9faf56583fa543f9f", size = 153173, upload-time = "2025-08-09T07:56:20.289Z" },
    { url = "https://files.pythonhosted.org/packages/50/ee/f4704bad8201de513fdc8aac1cabc87e38c5818c93857140e06e772b5892/charset_normalizer-3.4.3-cp312-cp312-win32.whl", hash = "sha256:fb6fecfd65564f208cbf0fba07f107fb661bcd1a7c389edbced3f7a493f70e37", size = 99822, upload-time = "2025-08-09T07:56:21.551Z" },
    { url = "https://files.pythonhosted.org/packages/39/f5/3b3836ca6064d0992c58c7561c6b6eee1b3892e9665d650c803bd5614522/charset_normalizer-3.4.3-cp312-cp312-win_amd64.whl", hash = "sha256:86df271bf921c2ee3818f0522e9a5b8092ca2ad8b065ece5d7d9d0e9f4849bcc", size = 107543, upload-time = "2025-08-09T07:56:23.115Z" },
    { url = "https://files.pythonhosted.org/packages/65/ca/2135ac97709b400c7654b4b764daf5c5567c2da45a30cdd20f9eefe2d658/charset_normalizer-3.4.3-cp313-cp313-macosx_10_13_universal2.whl", hash = "sha256:14c2a87c65b351109f6abfc424cab3927b3bdece6f706e4d12faaf3d52ee5efe", size = 205326, upload-time = "2025-08-09T07:56:24.721Z" },
    { url = "https://files.pythonhosted.org/packages/71/11/98a04c3c97dd34e49c7d247083af03645ca3730809a5509443f3c37f7c99/charset_normalizer-3.4.3-cp313-cp313-manylinux2014_aarch64.manylinux_2_17_aarch64.manylinux_2_28_aarch64.whl", hash = "sha256:41d1fc408ff5fdfb910200ec0e74abc40387bccb3252f3f27c0676731df2b2c8", size = 146008, upload-time = "2025-08-09T07:56:26.004Z" },
    { url = "https://files.pythonhosted.org/packages/60/f5/4659a4cb3c4ec146bec80c32d8bb16033752574c20b1252ee842a95d1a1e/charset_normalizer-3.4.3-cp313-cp313-manylinux2014_ppc64le.manylinux_2_17_ppc64le.manylinux_2_28_ppc64le.whl", hash = "sha256:1bb60174149316da1c35fa5233681f7c0f9f514509b8e399ab70fea5f17e45c9", size = 159196, upload-time = "2025-08-09T07:56:27.25Z" },
    { url = "https://files.pythonhosted.org/packages/86/9e/f552f7a00611f168b9a5865a1414179b2c6de8235a4fa40189f6f79a1753/charset_normalizer-3.4.3-cp313-cp313-manylinux2014_s390x.manylinux_2_17_s390x.manylinux_2_28_s390x.whl", hash = "sha256:30d006f98569de3459c2fc1f2acde170b7b2bd265dc1943e87e1a4efe1b67c31", size = 156819, upload-time = "2025-08-09T07:56:28.515Z" },
    { url = "https://files.pythonhosted.org/packages/7e/95/42aa2156235cbc8fa61208aded06ef46111c4d3f0de233107b3f38631803/charset_normalizer-3.4.3-cp313-cp313-manylinux2014_x86_64.manylinux_2_17_x86_64.manylinux_2_28_x86_64.whl", hash = "sha256:416175faf02e4b0810f1f38bcb54682878a4af94059a1cd63b8747244420801f", size = 151350, upload-time = "2025-08-09T07:56:29.716Z" },
    { url = "https://files.pythonhosted.org/packages/c2/a9/3865b02c56f300a6f94fc631ef54f0a8a29da74fb45a773dfd3dcd380af7/charset_normalizer-3.4.3-cp313-cp313-musllinux_1_2_aarch64.whl", hash = "sha256:6aab0f181c486f973bc7262a97f5aca3ee7e1437011ef0c2ec04b5a11d16c927", size = 148644, upload-time = "2025-08-09T07:56:30.984Z" },
    { url = "https://files.pythonhosted.org/packages/77/d9/cbcf1a2a5c7d7856f11e7ac2d782aec12bdfea60d104e60e0aa1c97849dc/charset_normalizer-3.4.3-cp313-cp313-musllinux_1_2_ppc64le.whl", hash = "sha256:fdabf8315679312cfa71302f9bd509ded4f2f263fb5b765cf1433b39106c3cc9", size = 160468, upload-time = "2025-08-09T07:56:32.252Z" },
    { url = "https://files.pythonhosted.org/packages/f6/42/6f45efee8697b89fda4d50580f292b8f7f9306cb2971d4b53f8914e4d890/charset_normalizer-3.4.3-cp313-cp313-musllinux_1_2_s390x.whl", hash = "sha256:bd28b817ea8c70215401f657edef3a8aa83c29d447fb0b622c35403780ba11d5", size = 158187, upload-time = "2025-08-09T07:56:33.481Z" },
    { url = "https://files.pythonhosted.org/packages/70/99/f1c3bdcfaa9c45b3ce96f70b14f070411366fa19549c1d4832c935d8e2c3/charset_normalizer-3.4.3-cp313-cp313-musllinux_1_2_x86_64.whl", hash = "sha256:18343b2d246dc6761a249ba1fb13f9ee9a2bcd95decc767319506056ea4ad4dc", size = 152699, upload-time = "2025-08-09T07:56:34.739Z" },
    { url = "https://files.pythonhosted.org/packages/a3/ad/b0081f2f99a4b194bcbb1934ef3b12aa4d9702ced80a37026b7607c72e58/charset_normalizer-3.4.3-cp313-cp313-win32.whl", hash = "sha256:6fb70de56f1859a3f71261cbe41005f56a7842cc348d3aeb26237560bfa5e0ce", size = 99580, upload-time = "2025-08-09T07:56:35.981Z" },
    { url = "https://files.pythonhosted.org/packages/9a/8f/ae790790c7b64f925e5c953b924aaa42a243fb778fed9e41f147b2a5715a/charset_normalizer-3.4.3-cp313-cp313-win_amd64.whl", hash = "sha256:cf1ebb7d78e1ad8ec2a8c4732c7be2e736f6e5123a4146c5b89c9d1f585f8cef", size = 107366, upload-time = "2025-08-09T07:56:37.339Z" },
    { url = "https://files.pythonhosted.org/packages/8e/91/b5a06ad970ddc7a0e513112d40113e834638f4ca1120eb727a249fb2715e/charset_normalizer-3.4.3-cp314-cp314-macosx_10_13_universal2.whl", hash = "sha256:3cd35b7e8aedeb9e34c41385fda4f73ba609e561faedfae0a9e75e44ac558a15", size = 204342, upload-time = "2025-08-09T07:56:38.687Z" },
    { url = "https://files.pythonhosted.org/packages/ce/ec/1edc30a377f0a02689342f214455c3f6c2fbedd896a1d2f856c002fc3062/charset_normalizer-3.4.3-cp314-cp314-manylinux2014_aarch64.manylinux_2_17_aarch64.manylinux_2_28_aarch64.whl", hash = "sha256:b89bc04de1d83006373429975f8ef9e7932534b8cc9ca582e4db7d20d91816db", size = 145995, upload-time = "2025-08-09T07:56:40.048Z" },
    { url = "https://files.pythonhosted.org/packages/17/e5/5e67ab85e6d22b04641acb5399c8684f4d37caf7558a53859f0283a650e9/charset_normalizer-3.4.3-cp314-cp314-manylinux2014_ppc64le.manylinux_2_17_ppc64le.manylinux_2_28_ppc64le.whl", hash = "sha256:2001a39612b241dae17b4687898843f254f8748b796a2e16f1051a17078d991d", size = 158640, upload-time = "2025-08-09T07:56:41.311Z" },
    { url = "https://files.pythonhosted.org/packages/f1/e5/38421987f6c697ee3722981289d554957c4be652f963d71c5e46a262e135/charset_normalizer-3.4.3-cp314-cp314-manylinux2014_s390x.manylinux_2_17_s390x.manylinux_2_28_s390x.whl", hash = "sha256:8dcfc373f888e4fb39a7bc57e93e3b845e7f462dacc008d9749568b1c4ece096", size = 156636, upload-time = "2025-08-09T07:56:43.195Z" },
    { url = "https://files.pythonhosted.org/packages/a0/e4/5a075de8daa3ec0745a9a3b54467e0c2967daaaf2cec04c845f73493e9a1/charset_normalizer-3.4.3-cp314-cp314-manylinux2014_x86_64.manylinux_2_17_x86_64.manylinux_2_28_x86_64.whl", hash = "sha256:18b97b8404387b96cdbd30ad660f6407799126d26a39ca65729162fd810a99aa", size = 150939, upload-time = "2025-08-09T07:56:44.819Z" },
    { url = "https://files.pythonhosted.org/packages/02/f7/3611b32318b30974131db62b4043f335861d4d9b49adc6d57c1149cc49d4/charset_normalizer-3.4.3-cp314-cp314-musllinux_1_2_aarch64.whl", hash = "sha256:ccf600859c183d70eb47e05a44cd80a4ce77394d1ac0f79dbd2dd90a69a3a049", size = 148580, upload-time = "2025-08-09T07:56:46.684Z" },
    { url = "https://files.pythonhosted.org/packages/7e/61/19b36f4bd67f2793ab6a99b979b4e4f3d8fc754cbdffb805335df4337126/charset_normalizer-3.4.3-cp314-cp314-musllinux_1_2_ppc64le.whl", hash = "sha256:53cd68b185d98dde4ad8990e56a58dea83a4162161b1ea9272e5c9182ce415e0", size = 159870, upload-time = "2025-08-09T07:56:47.941Z" },
    { url = "https://files.pythonhosted.org/packages/06/57/84722eefdd338c04cf3030ada66889298eaedf3e7a30a624201e0cbe424a/charset_normalizer-3.4.3-cp314-cp314-musllinux_1_2_s390x.whl", hash = "sha256:30a96e1e1f865f78b030d65241c1ee850cdf422d869e9028e2fc1d5e4db73b92", size = 157797, upload-time = "2025-08-09T07:56:49.756Z" },
    { url = "https://files.pythonhosted.org/packages/72/2a/aff5dd112b2f14bcc3462c312dce5445806bfc8ab3a7328555da95330e4b/charset_normalizer-3.4.3-cp314-cp314-musllinux_1_2_x86_64.whl", hash = "sha256:d716a916938e03231e86e43782ca7878fb602a125a91e7acb8b5112e2e96ac16", size = 152224, upload-time = "2025-08-09T07:56:51.369Z" },
    { url = "https://files.pythonhosted.org/packages/b7/8c/9839225320046ed279c6e839d51f028342eb77c91c89b8ef2549f951f3ec/charset_normalizer-3.4.3-cp314-cp314-win32.whl", hash = "sha256:c6dbd0ccdda3a2ba7c2ecd9d77b37f3b5831687d8dc1b6ca5f56a4880cc7b7ce", size = 100086, upload-time = "2025-08-09T07:56:52.722Z" },
    { url = "https://files.pythonhosted.org/packages/ee/7a/36fbcf646e41f710ce0a563c1c9a343c6edf9be80786edeb15b6f62e17db/charset_normalizer-3.4.3-cp314-cp314-win_amd64.whl", hash = "sha256:73dc19b562516fc9bcf6e5d6e596df0b4eb98d87e4f79f3ae71840e6ed21361c", size = 107400, upload-time = "2025-08-09T07:56:55.172Z" },
    { url = "https://files.pythonhosted.org/packages/8a/1f/f041989e93b001bc4e44bb1669ccdcf54d3f00e628229a85b08d330615c5/charset_normalizer-3.4.3-py3-none-any.whl", hash = "sha256:ce571ab16d890d23b5c278547ba694193a45011ff86a9162a71307ed9f86759a", size = 53175, upload-time = "2025-08-09T07:57:26.864Z" },
]

[[package]]
name = "click"
version = "8.2.1"
source = { registry = "https://pypi.org/simple" }
dependencies = [
    { name = "colorama", marker = "sys_platform == 'win32'" },
]
sdist = { url = "https://files.pythonhosted.org/packages/60/6c/8ca2efa64cf75a977a0d7fac081354553ebe483345c734fb6b6515d96bbc/click-8.2.1.tar.gz", hash = "sha256:27c491cc05d968d271d5a1db13e3b5a184636d9d930f148c50b038f0d0646202", size = 286342, upload-time = "2025-05-20T23:19:49.832Z" }
wheels = [
    { url = "https://files.pythonhosted.org/packages/85/32/10bb5764d90a8eee674e9dc6f4db6a0ab47c8c4d0d83c27f7c39ac415a4d/click-8.2.1-py3-none-any.whl", hash = "sha256:61a3265b914e850b85317d0b3109c7f8cd35a670f963866005d6ef1d5175a12b", size = 102215, upload-time = "2025-05-20T23:19:47.796Z" },
]

[[package]]
name = "codespell"
version = "2.4.1"
source = { registry = "https://pypi.org/simple" }
sdist = { url = "https://files.pythonhosted.org/packages/15/e0/709453393c0ea77d007d907dd436b3ee262e28b30995ea1aa36c6ffbccaf/codespell-2.4.1.tar.gz", hash = "sha256:299fcdcb09d23e81e35a671bbe746d5ad7e8385972e65dbb833a2eaac33c01e5", size = 344740, upload-time = "2025-01-28T18:52:39.411Z" }
wheels = [
    { url = "https://files.pythonhosted.org/packages/20/01/b394922252051e97aab231d416c86da3d8a6d781eeadcdca1082867de64e/codespell-2.4.1-py3-none-any.whl", hash = "sha256:3dadafa67df7e4a3dbf51e0d7315061b80d265f9552ebd699b3dd6834b47e425", size = 344501, upload-time = "2025-01-28T18:52:37.057Z" },
]

[package.optional-dependencies]
toml = [
    { name = "tomli", marker = "python_full_version < '3.11'" },
]

[[package]]
name = "colorama"
version = "0.4.6"
source = { registry = "https://pypi.org/simple" }
sdist = { url = "https://files.pythonhosted.org/packages/d8/53/6f443c9a4a8358a93a6792e2acffb9d9d5cb0a5cfd8802644b7b1c9a02e4/colorama-0.4.6.tar.gz", hash = "sha256:08695f5cb7ed6e0531a20572697297273c47b8cae5a63ffc6d6ed5c201be6e44", size = 27697, upload-time = "2022-10-25T02:36:22.414Z" }
wheels = [
    { url = "https://files.pythonhosted.org/packages/d1/d6/3965ed04c63042e047cb6a3e6ed1a63a35087b6a609aa3a15ed8ac56c221/colorama-0.4.6-py2.py3-none-any.whl", hash = "sha256:4f1d9991f5acc0ca119f9d443620b77f9d6b33703e51011c16baf57afb285fc6", size = 25335, upload-time = "2022-10-25T02:36:20.889Z" },
]

[[package]]
name = "coverage"
version = "7.13.0"
source = { registry = "https://pypi.org/simple" }
sdist = { url = "https://files.pythonhosted.org/packages/b6/45/2c665ca77ec32ad67e25c77daf1cee28ee4558f3bc571cdbaf88a00b9f23/coverage-7.13.0.tar.gz", hash = "sha256:a394aa27f2d7ff9bc04cf703817773a59ad6dfbd577032e690f961d2460ee936", size = 820905, upload-time = "2025-12-08T13:14:38.055Z" }
wheels = [
    { url = "https://files.pythonhosted.org/packages/db/08/bdd7ccca14096f7eb01412b87ac11e5d16e4cb54b6e328afc9dee8bdaec1/coverage-7.13.0-cp310-cp310-macosx_10_9_x86_64.whl", hash = "sha256:02d9fb9eccd48f6843c98a37bd6817462f130b86da8660461e8f5e54d4c06070", size = 217979, upload-time = "2025-12-08T13:12:14.505Z" },
    { url = "https://files.pythonhosted.org/packages/fa/f0/d1302e3416298a28b5663ae1117546a745d9d19fde7e28402b2c5c3e2109/coverage-7.13.0-cp310-cp310-macosx_11_0_arm64.whl", hash = "sha256:367449cf07d33dc216c083f2036bb7d976c6e4903ab31be400ad74ad9f85ce98", size = 218496, upload-time = "2025-12-08T13:12:16.237Z" },
    { url = "https://files.pythonhosted.org/packages/07/26/d36c354c8b2a320819afcea6bffe72839efd004b98d1d166b90801d49d57/coverage-7.13.0-cp310-cp310-manylinux1_i686.manylinux_2_28_i686.manylinux_2_5_i686.whl", hash = "sha256:cdb3c9f8fef0a954c632f64328a3935988d33a6604ce4bf67ec3e39670f12ae5", size = 245237, upload-time = "2025-12-08T13:12:17.858Z" },
    { url = "https://files.pythonhosted.org/packages/91/52/be5e85631e0eec547873d8b08dd67a5f6b111ecfe89a86e40b89b0c1c61c/coverage-7.13.0-cp310-cp310-manylinux1_x86_64.manylinux_2_28_x86_64.manylinux_2_5_x86_64.whl", hash = "sha256:d10fd186aac2316f9bbb46ef91977f9d394ded67050ad6d84d94ed6ea2e8e54e", size = 247061, upload-time = "2025-12-08T13:12:19.132Z" },
    { url = "https://files.pythonhosted.org/packages/0f/45/a5e8fa0caf05fbd8fa0402470377bff09cc1f026d21c05c71e01295e55ab/coverage-7.13.0-cp310-cp310-manylinux2014_aarch64.manylinux_2_17_aarch64.manylinux_2_28_aarch64.whl", hash = "sha256:7f88ae3e69df2ab62fb0bc5219a597cb890ba5c438190ffa87490b315190bb33", size = 248928, upload-time = "2025-12-08T13:12:20.702Z" },
    { url = "https://files.pythonhosted.org/packages/f5/42/ffb5069b6fd1b95fae482e02f3fecf380d437dd5a39bae09f16d2e2e7e01/coverage-7.13.0-cp310-cp310-manylinux_2_31_riscv64.manylinux_2_39_riscv64.whl", hash = "sha256:c4be718e51e86f553bcf515305a158a1cd180d23b72f07ae76d6017c3cc5d791", size = 245931, upload-time = "2025-12-08T13:12:22.243Z" },
    { url = "https://files.pythonhosted.org/packages/95/6e/73e809b882c2858f13e55c0c36e94e09ce07e6165d5644588f9517efe333/coverage-7.13.0-cp310-cp310-musllinux_1_2_aarch64.whl", hash = "sha256:a00d3a393207ae12f7c49bb1c113190883b500f48979abb118d8b72b8c95c032", size = 246968, upload-time = "2025-12-08T13:12:23.52Z" },
    { url = "https://files.pythonhosted.org/packages/87/08/64ebd9e64b6adb8b4a4662133d706fbaccecab972e0b3ccc23f64e2678ad/coverage-7.13.0-cp310-cp310-musllinux_1_2_i686.whl", hash = "sha256:3a7b1cd820e1b6116f92c6128f1188e7afe421c7e1b35fa9836b11444e53ebd9", size = 244972, upload-time = "2025-12-08T13:12:24.781Z" },
    { url = "https://files.pythonhosted.org/packages/12/97/f4d27c6fe0cb375a5eced4aabcaef22de74766fb80a3d5d2015139e54b22/coverage-7.13.0-cp310-cp310-musllinux_1_2_riscv64.whl", hash = "sha256:37eee4e552a65866f15dedd917d5e5f3d59805994260720821e2c1b51ac3248f", size = 245241, upload-time = "2025-12-08T13:12:28.041Z" },
    { url = "https://files.pythonhosted.org/packages/0c/94/42f8ae7f633bf4c118bf1038d80472f9dade88961a466f290b81250f7ab7/coverage-7.13.0-cp310-cp310-musllinux_1_2_x86_64.whl", hash = "sha256:62d7c4f13102148c78d7353c6052af6d899a7f6df66a32bddcc0c0eb7c5326f8", size = 245847, upload-time = "2025-12-08T13:12:29.337Z" },
    { url = "https://files.pythonhosted.org/packages/a8/2f/6369ca22b6b6d933f4f4d27765d313d8914cc4cce84f82a16436b1a233db/coverage-7.13.0-cp310-cp310-win32.whl", hash = "sha256:24e4e56304fdb56f96f80eabf840eab043b3afea9348b88be680ec5986780a0f", size = 220573, upload-time = "2025-12-08T13:12:30.905Z" },
    { url = "https://files.pythonhosted.org/packages/f1/dc/a6a741e519acceaeccc70a7f4cfe5d030efc4b222595f0677e101af6f1f3/coverage-7.13.0-cp310-cp310-win_amd64.whl", hash = "sha256:74c136e4093627cf04b26a35dab8cbfc9b37c647f0502fc313376e11726ba303", size = 221509, upload-time = "2025-12-08T13:12:32.09Z" },
    { url = "https://files.pythonhosted.org/packages/f1/dc/888bf90d8b1c3d0b4020a40e52b9f80957d75785931ec66c7dfaccc11c7d/coverage-7.13.0-cp311-cp311-macosx_10_9_x86_64.whl", hash = "sha256:0dfa3855031070058add1a59fdfda0192fd3e8f97e7c81de0596c145dea51820", size = 218104, upload-time = "2025-12-08T13:12:33.333Z" },
    { url = "https://files.pythonhosted.org/packages/8d/ea/069d51372ad9c380214e86717e40d1a743713a2af191cfba30a0911b0a4a/coverage-7.13.0-cp311-cp311-macosx_11_0_arm64.whl", hash = "sha256:4fdb6f54f38e334db97f72fa0c701e66d8479af0bc3f9bfb5b90f1c30f54500f", size = 218606, upload-time = "2025-12-08T13:12:34.498Z" },
    { url = "https://files.pythonhosted.org/packages/68/09/77b1c3a66c2aa91141b6c4471af98e5b1ed9b9e6d17255da5eb7992299e3/coverage-7.13.0-cp311-cp311-manylinux1_i686.manylinux_2_28_i686.manylinux_2_5_i686.whl", hash = "sha256:7e442c013447d1d8d195be62852270b78b6e255b79b8675bad8479641e21fd96", size = 248999, upload-time = "2025-12-08T13:12:36.02Z" },
    { url = "https://files.pythonhosted.org/packages/0a/32/2e2f96e9d5691eaf1181d9040f850b8b7ce165ea10810fd8e2afa534cef7/coverage-7.13.0-cp311-cp311-manylinux1_x86_64.manylinux_2_28_x86_64.manylinux_2_5_x86_64.whl", hash = "sha256:1ed5630d946859de835a85e9a43b721123a8a44ec26e2830b296d478c7fd4259", size = 250925, upload-time = "2025-12-08T13:12:37.221Z" },
    { url = "https://files.pythonhosted.org/packages/7b/45/b88ddac1d7978859b9a39a8a50ab323186148f1d64bc068f86fc77706321/coverage-7.13.0-cp311-cp311-manylinux2014_aarch64.manylinux_2_17_aarch64.manylinux_2_28_aarch64.whl", hash = "sha256:7f15a931a668e58087bc39d05d2b4bf4b14ff2875b49c994bbdb1c2217a8daeb", size = 253032, upload-time = "2025-12-08T13:12:38.763Z" },
    { url = "https://files.pythonhosted.org/packages/71/cb/e15513f94c69d4820a34b6bf3d2b1f9f8755fa6021be97c7065442d7d653/coverage-7.13.0-cp311-cp311-manylinux_2_31_riscv64.manylinux_2_39_riscv64.whl", hash = "sha256:30a3a201a127ea57f7e14ba43c93c9c4be8b7d17a26e03bb49e6966d019eede9", size = 249134, upload-time = "2025-12-08T13:12:40.382Z" },
    { url = "https://files.pythonhosted.org/packages/09/61/d960ff7dc9e902af3310ce632a875aaa7860f36d2bc8fc8b37ee7c1b82a5/coverage-7.13.0-cp311-cp311-musllinux_1_2_aarch64.whl", hash = "sha256:7a485ff48fbd231efa32d58f479befce52dcb6bfb2a88bb7bf9a0b89b1bc8030", size = 250731, upload-time = "2025-12-08T13:12:41.992Z" },
    { url = "https://files.pythonhosted.org/packages/98/34/c7c72821794afc7c7c2da1db8f00c2c98353078aa7fb6b5ff36aac834b52/coverage-7.13.0-cp311-cp311-musllinux_1_2_i686.whl", hash = "sha256:22486cdafba4f9e471c816a2a5745337742a617fef68e890d8baf9f3036d7833", size = 248795, upload-time = "2025-12-08T13:12:43.331Z" },
    { url = "https://files.pythonhosted.org/packages/0a/5b/e0f07107987a43b2def9aa041c614ddb38064cbf294a71ef8c67d43a0cdd/coverage-7.13.0-cp311-cp311-musllinux_1_2_riscv64.whl", hash = "sha256:263c3dbccc78e2e331e59e90115941b5f53e85cfcc6b3b2fbff1fd4e3d2c6ea8", size = 248514, upload-time = "2025-12-08T13:12:44.546Z" },
    { url = "https://files.pythonhosted.org/packages/71/c2/c949c5d3b5e9fc6dd79e1b73cdb86a59ef14f3709b1d72bf7668ae12e000/coverage-7.13.0-cp311-cp311-musllinux_1_2_x86_64.whl", hash = "sha256:e5330fa0cc1f5c3c4c3bb8e101b742025933e7848989370a1d4c8c5e401ea753", size = 249424, upload-time = "2025-12-08T13:12:45.759Z" },
    { url = "https://files.pythonhosted.org/packages/11/f1/bbc009abd6537cec0dffb2cc08c17a7f03de74c970e6302db4342a6e05af/coverage-7.13.0-cp311-cp311-win32.whl", hash = "sha256:0f4872f5d6c54419c94c25dd6ae1d015deeb337d06e448cd890a1e89a8ee7f3b", size = 220597, upload-time = "2025-12-08T13:12:47.378Z" },
    { url = "https://files.pythonhosted.org/packages/c4/f6/d9977f2fb51c10fbaed0718ce3d0a8541185290b981f73b1d27276c12d91/coverage-7.13.0-cp311-cp311-win_amd64.whl", hash = "sha256:51a202e0f80f241ccb68e3e26e19ab5b3bf0f813314f2c967642f13ebcf1ddfe", size = 221536, upload-time = "2025-12-08T13:12:48.7Z" },
    { url = "https://files.pythonhosted.org/packages/be/ad/3fcf43fd96fb43e337a3073dea63ff148dcc5c41ba7a14d4c7d34efb2216/coverage-7.13.0-cp311-cp311-win_arm64.whl", hash = "sha256:d2a9d7f1c11487b1c69367ab3ac2d81b9b3721f097aa409a3191c3e90f8f3dd7", size = 220206, upload-time = "2025-12-08T13:12:50.365Z" },
    { url = "https://files.pythonhosted.org/packages/9b/f1/2619559f17f31ba00fc40908efd1fbf1d0a5536eb75dc8341e7d660a08de/coverage-7.13.0-cp312-cp312-macosx_10_13_x86_64.whl", hash = "sha256:0b3d67d31383c4c68e19a88e28fc4c2e29517580f1b0ebec4a069d502ce1e0bf", size = 218274, upload-time = "2025-12-08T13:12:52.095Z" },
    { url = "https://files.pythonhosted.org/packages/2b/11/30d71ae5d6e949ff93b2a79a2c1b4822e00423116c5c6edfaeef37301396/coverage-7.13.0-cp312-cp312-macosx_11_0_arm64.whl", hash = "sha256:581f086833d24a22c89ae0fe2142cfaa1c92c930adf637ddf122d55083fb5a0f", size = 218638, upload-time = "2025-12-08T13:12:53.418Z" },
    { url = "https://files.pythonhosted.org/packages/79/c2/fce80fc6ded8d77e53207489d6065d0fed75db8951457f9213776615e0f5/coverage-7.13.0-cp312-cp312-manylinux1_i686.manylinux_2_28_i686.manylinux_2_5_i686.whl", hash = "sha256:0a3a30f0e257df382f5f9534d4ce3d4cf06eafaf5192beb1a7bd066cb10e78fb", size = 250129, upload-time = "2025-12-08T13:12:54.744Z" },
    { url = "https://files.pythonhosted.org/packages/5b/b6/51b5d1eb6fcbb9a1d5d6984e26cbe09018475c2922d554fd724dd0f056ee/coverage-7.13.0-cp312-cp312-manylinux1_x86_64.manylinux_2_28_x86_64.manylinux_2_5_x86_64.whl", hash = "sha256:583221913fbc8f53b88c42e8dbb8fca1d0f2e597cb190ce45916662b8b9d9621", size = 252885, upload-time = "2025-12-08T13:12:56.401Z" },
    { url = "https://files.pythonhosted.org/packages/0d/f8/972a5affea41de798691ab15d023d3530f9f56a72e12e243f35031846ff7/coverage-7.13.0-cp312-cp312-manylinux2014_aarch64.manylinux_2_17_aarch64.manylinux_2_28_aarch64.whl", hash = "sha256:5f5d9bd30756fff3e7216491a0d6d520c448d5124d3d8e8f56446d6412499e74", size = 253974, upload-time = "2025-12-08T13:12:57.718Z" },
    { url = "https://files.pythonhosted.org/packages/8a/56/116513aee860b2c7968aa3506b0f59b22a959261d1dbf3aea7b4450a7520/coverage-7.13.0-cp312-cp312-manylinux_2_31_riscv64.manylinux_2_39_riscv64.whl", hash = "sha256:a23e5a1f8b982d56fa64f8e442e037f6ce29322f1f9e6c2344cd9e9f4407ee57", size = 250538, upload-time = "2025-12-08T13:12:59.254Z" },
    { url = "https://files.pythonhosted.org/packages/d6/75/074476d64248fbadf16dfafbf93fdcede389ec821f74ca858d7c87d2a98c/coverage-7.13.0-cp312-cp312-musllinux_1_2_aarch64.whl", hash = "sha256:9b01c22bc74a7fb44066aaf765224c0d933ddf1f5047d6cdfe4795504a4493f8", size = 251912, upload-time = "2025-12-08T13:13:00.604Z" },
    { url = "https://files.pythonhosted.org/packages/f2/d2/aa4f8acd1f7c06024705c12609d8698c51b27e4d635d717cd1934c9668e2/coverage-7.13.0-cp312-cp312-musllinux_1_2_i686.whl", hash = "sha256:898cce66d0836973f48dda4e3514d863d70142bdf6dfab932b9b6a90ea5b222d", size = 250054, upload-time = "2025-12-08T13:13:01.892Z" },
    { url = "https://files.pythonhosted.org/packages/19/98/8df9e1af6a493b03694a1e8070e024e7d2cdc77adedc225a35e616d505de/coverage-7.13.0-cp312-cp312-musllinux_1_2_riscv64.whl", hash = "sha256:3ab483ea0e251b5790c2aac03acde31bff0c736bf8a86829b89382b407cd1c3b", size = 249619, upload-time = "2025-12-08T13:13:03.236Z" },
    { url = "https://files.pythonhosted.org/packages/d8/71/f8679231f3353018ca66ef647fa6fe7b77e6bff7845be54ab84f86233363/coverage-7.13.0-cp312-cp312-musllinux_1_2_x86_64.whl", hash = "sha256:1d84e91521c5e4cb6602fe11ece3e1de03b2760e14ae4fcf1a4b56fa3c801fcd", size = 251496, upload-time = "2025-12-08T13:13:04.511Z" },
    { url = "https://files.pythonhosted.org/packages/04/86/9cb406388034eaf3c606c22094edbbb82eea1fa9d20c0e9efadff20d0733/coverage-7.13.0-cp312-cp312-win32.whl", hash = "sha256:193c3887285eec1dbdb3f2bd7fbc351d570ca9c02ca756c3afbc71b3c98af6ef", size = 220808, upload-time = "2025-12-08T13:13:06.422Z" },
    { url = "https://files.pythonhosted.org/packages/1c/59/af483673df6455795daf5f447c2f81a3d2fcfc893a22b8ace983791f6f34/coverage-7.13.0-cp312-cp312-win_amd64.whl", hash = "sha256:4f3e223b2b2db5e0db0c2b97286aba0036ca000f06aca9b12112eaa9af3d92ae", size = 221616, upload-time = "2025-12-08T13:13:07.95Z" },
    { url = "https://files.pythonhosted.org/packages/64/b0/959d582572b30a6830398c60dd419c1965ca4b5fb38ac6b7093a0d50ca8d/coverage-7.13.0-cp312-cp312-win_arm64.whl", hash = "sha256:086cede306d96202e15a4b77ace8472e39d9f4e5f9fd92dd4fecdfb2313b2080", size = 220261, upload-time = "2025-12-08T13:13:09.581Z" },
    { url = "https://files.pythonhosted.org/packages/7c/cc/bce226595eb3bf7d13ccffe154c3c487a22222d87ff018525ab4dd2e9542/coverage-7.13.0-cp313-cp313-macosx_10_13_x86_64.whl", hash = "sha256:28ee1c96109974af104028a8ef57cec21447d42d0e937c0275329272e370ebcf", size = 218297, upload-time = "2025-12-08T13:13:10.977Z" },
    { url = "https://files.pythonhosted.org/packages/3b/9f/73c4d34600aae03447dff3d7ad1d0ac649856bfb87d1ca7d681cfc913f9e/coverage-7.13.0-cp313-cp313-macosx_11_0_arm64.whl", hash = "sha256:d1e97353dcc5587b85986cda4ff3ec98081d7e84dd95e8b2a6d59820f0545f8a", size = 218673, upload-time = "2025-12-08T13:13:12.562Z" },
    { url = "https://files.pythonhosted.org/packages/63/ab/8fa097db361a1e8586535ae5073559e6229596b3489ec3ef2f5b38df8cb2/coverage-7.13.0-cp313-cp313-manylinux1_i686.manylinux_2_28_i686.manylinux_2_5_i686.whl", hash = "sha256:99acd4dfdfeb58e1937629eb1ab6ab0899b131f183ee5f23e0b5da5cba2fec74", size = 249652, upload-time = "2025-12-08T13:13:13.909Z" },
    { url = "https://files.pythonhosted.org/packages/90/3a/9bfd4de2ff191feb37ef9465855ca56a6f2f30a3bca172e474130731ac3d/coverage-7.13.0-cp313-cp313-manylinux1_x86_64.manylinux_2_28_x86_64.manylinux_2_5_x86_64.whl", hash = "sha256:ff45e0cd8451e293b63ced93161e189780baf444119391b3e7d25315060368a6", size = 252251, upload-time = "2025-12-08T13:13:15.553Z" },
    { url = "https://files.pythonhosted.org/packages/df/61/b5d8105f016e1b5874af0d7c67542da780ccd4a5f2244a433d3e20ceb1ad/coverage-7.13.0-cp313-cp313-manylinux2014_aarch64.manylinux_2_17_aarch64.manylinux_2_28_aarch64.whl", hash = "sha256:f4f72a85316d8e13234cafe0a9f81b40418ad7a082792fa4165bd7d45d96066b", size = 253492, upload-time = "2025-12-08T13:13:16.849Z" },
    { url = "https://files.pythonhosted.org/packages/f3/b8/0fad449981803cc47a4694768b99823fb23632150743f9c83af329bb6090/coverage-7.13.0-cp313-cp313-manylinux_2_31_riscv64.manylinux_2_39_riscv64.whl", hash = "sha256:11c21557d0e0a5a38632cbbaca5f008723b26a89d70db6315523df6df77d6232", size = 249850, upload-time = "2025-12-08T13:13:18.142Z" },
    { url = "https://files.pythonhosted.org/packages/9a/e9/8d68337c3125014d918cf4327d5257553a710a2995a6a6de2ac77e5aa429/coverage-7.13.0-cp313-cp313-musllinux_1_2_aarch64.whl", hash = "sha256:76541dc8d53715fb4f7a3a06b34b0dc6846e3c69bc6204c55653a85dd6220971", size = 251633, upload-time = "2025-12-08T13:13:19.56Z" },
    { url = "https://files.pythonhosted.org/packages/55/14/d4112ab26b3a1bc4b3c1295d8452dcf399ed25be4cf649002fb3e64b2d93/coverage-7.13.0-cp313-cp313-musllinux_1_2_i686.whl", hash = "sha256:6e9e451dee940a86789134b6b0ffbe31c454ade3b849bb8a9d2cca2541a8e91d", size = 249586, upload-time = "2025-12-08T13:13:20.883Z" },
    { url = "https://files.pythonhosted.org/packages/2c/a9/22b0000186db663b0d82f86c2f1028099ae9ac202491685051e2a11a5218/coverage-7.13.0-cp313-cp313-musllinux_1_2_riscv64.whl", hash = "sha256:5c67dace46f361125e6b9cace8fe0b729ed8479f47e70c89b838d319375c8137", size = 249412, upload-time = "2025-12-08T13:13:22.22Z" },
    { url = "https://files.pythonhosted.org/packages/a1/2e/42d8e0d9e7527fba439acdc6ed24a2b97613b1dc85849b1dd935c2cffef0/coverage-7.13.0-cp313-cp313-musllinux_1_2_x86_64.whl", hash = "sha256:f59883c643cb19630500f57016f76cfdcd6845ca8c5b5ea1f6e17f74c8e5f511", size = 251191, upload-time = "2025-12-08T13:13:23.899Z" },
    { url = "https://files.pythonhosted.org/packages/a4/af/8c7af92b1377fd8860536aadd58745119252aaaa71a5213e5a8e8007a9f5/coverage-7.13.0-cp313-cp313-win32.whl", hash = "sha256:58632b187be6f0be500f553be41e277712baa278147ecb7559983c6d9faf7ae1", size = 220829, upload-time = "2025-12-08T13:13:25.182Z" },
    { url = "https://files.pythonhosted.org/packages/58/f9/725e8bf16f343d33cbe076c75dc8370262e194ff10072c0608b8e5cf33a3/coverage-7.13.0-cp313-cp313-win_amd64.whl", hash = "sha256:73419b89f812f498aca53f757dd834919b48ce4799f9d5cad33ca0ae442bdb1a", size = 221640, upload-time = "2025-12-08T13:13:26.836Z" },
    { url = "https://files.pythonhosted.org/packages/8a/ff/e98311000aa6933cc79274e2b6b94a2fe0fe3434fca778eba82003675496/coverage-7.13.0-cp313-cp313-win_arm64.whl", hash = "sha256:eb76670874fdd6091eedcc856128ee48c41a9bbbb9c3f1c7c3cf169290e3ffd6", size = 220269, upload-time = "2025-12-08T13:13:28.116Z" },
    { url = "https://files.pythonhosted.org/packages/cf/cf/bbaa2e1275b300343ea865f7d424cc0a2e2a1df6925a070b2b2d5d765330/coverage-7.13.0-cp313-cp313t-macosx_10_13_x86_64.whl", hash = "sha256:6e63ccc6e0ad8986386461c3c4b737540f20426e7ec932f42e030320896c311a", size = 218990, upload-time = "2025-12-08T13:13:29.463Z" },
    { url = "https://files.pythonhosted.org/packages/21/1d/82f0b3323b3d149d7672e7744c116e9c170f4957e0c42572f0366dbb4477/coverage-7.13.0-cp313-cp313t-macosx_11_0_arm64.whl", hash = "sha256:494f5459ffa1bd45e18558cd98710c36c0b8fbfa82a5eabcbe671d80ecffbfe8", size = 219340, upload-time = "2025-12-08T13:13:31.524Z" },
    { url = "https://files.pythonhosted.org/packages/fb/e3/fe3fd4702a3832a255f4d43013eacb0ef5fc155a5960ea9269d8696db28b/coverage-7.13.0-cp313-cp313t-manylinux1_i686.manylinux_2_28_i686.manylinux_2_5_i686.whl", hash = "sha256:06cac81bf10f74034e055e903f5f946e3e26fc51c09fc9f584e4a1605d977053", size = 260638, upload-time = "2025-12-08T13:13:32.965Z" },
    { url = "https://files.pythonhosted.org/packages/ad/01/63186cb000307f2b4da463f72af9b85d380236965574c78e7e27680a2593/coverage-7.13.0-cp313-cp313t-manylinux1_x86_64.manylinux_2_28_x86_64.manylinux_2_5_x86_64.whl", hash = "sha256:f2ffc92b46ed6e6760f1d47a71e56b5664781bc68986dbd1836b2b70c0ce2071", size = 262705, upload-time = "2025-12-08T13:13:34.378Z" },
    { url = "https://files.pythonhosted.org/packages/7c/a1/c0dacef0cc865f2455d59eed3548573ce47ed603205ffd0735d1d78b5906/coverage-7.13.0-cp313-cp313t-manylinux2014_aarch64.manylinux_2_17_aarch64.manylinux_2_28_aarch64.whl", hash = "sha256:0602f701057c6823e5db1b74530ce85f17c3c5be5c85fc042ac939cbd909426e", size = 265125, upload-time = "2025-12-08T13:13:35.73Z" },
    { url = "https://files.pythonhosted.org/packages/ef/92/82b99223628b61300bd382c205795533bed021505eab6dd86e11fb5d7925/coverage-7.13.0-cp313-cp313t-manylinux_2_31_riscv64.manylinux_2_39_riscv64.whl", hash = "sha256:25dc33618d45456ccb1d37bce44bc78cf269909aa14c4db2e03d63146a8a1493", size = 259844, upload-time = "2025-12-08T13:13:37.69Z" },
    { url = "https://files.pythonhosted.org/packages/cf/2c/89b0291ae4e6cd59ef042708e1c438e2290f8c31959a20055d8768349ee2/coverage-7.13.0-cp313-cp313t-musllinux_1_2_aarch64.whl", hash = "sha256:71936a8b3b977ddd0b694c28c6a34f4fff2e9dd201969a4ff5d5fc7742d614b0", size = 262700, upload-time = "2025-12-08T13:13:39.525Z" },
    { url = "https://files.pythonhosted.org/packages/bf/f9/a5f992efae1996245e796bae34ceb942b05db275e4b34222a9a40b9fbd3b/coverage-7.13.0-cp313-cp313t-musllinux_1_2_i686.whl", hash = "sha256:936bc20503ce24770c71938d1369461f0c5320830800933bc3956e2a4ded930e", size = 260321, upload-time = "2025-12-08T13:13:41.172Z" },
    { url = "https://files.pythonhosted.org/packages/4c/89/a29f5d98c64fedbe32e2ac3c227fbf78edc01cc7572eee17d61024d89889/coverage-7.13.0-cp313-cp313t-musllinux_1_2_riscv64.whl", hash = "sha256:af0a583efaacc52ae2521f8d7910aff65cdb093091d76291ac5820d5e947fc1c", size = 259222, upload-time = "2025-12-08T13:13:43.282Z" },
    { url = "https://files.pythonhosted.org/packages/b3/c3/940fe447aae302a6701ee51e53af7e08b86ff6eed7631e5740c157ee22b9/coverage-7.13.0-cp313-cp313t-musllinux_1_2_x86_64.whl", hash = "sha256:f1c23e24a7000da892a312fb17e33c5f94f8b001de44b7cf8ba2e36fbd15859e", size = 261411, upload-time = "2025-12-08T13:13:44.72Z" },
    { url = "https://files.pythonhosted.org/packages/eb/31/12a4aec689cb942a89129587860ed4d0fd522d5fda81237147fde554b8ae/coverage-7.13.0-cp313-cp313t-win32.whl", hash = "sha256:5f8a0297355e652001015e93be345ee54393e45dc3050af4a0475c5a2b767d46", size = 221505, upload-time = "2025-12-08T13:13:46.332Z" },
    { url = "https://files.pythonhosted.org/packages/65/8c/3b5fe3259d863572d2b0827642c50c3855d26b3aefe80bdc9eba1f0af3b0/coverage-7.13.0-cp313-cp313t-win_amd64.whl", hash = "sha256:6abb3a4c52f05e08460bd9acf04fec027f8718ecaa0d09c40ffbc3fbd70ecc39", size = 222569, upload-time = "2025-12-08T13:13:47.79Z" },
    { url = "https://files.pythonhosted.org/packages/b0/39/f71fa8316a96ac72fc3908839df651e8eccee650001a17f2c78cdb355624/coverage-7.13.0-cp313-cp313t-win_arm64.whl", hash = "sha256:3ad968d1e3aa6ce5be295ab5fe3ae1bf5bb4769d0f98a80a0252d543a2ef2e9e", size = 220841, upload-time = "2025-12-08T13:13:49.243Z" },
    { url = "https://files.pythonhosted.org/packages/f8/4b/9b54bedda55421449811dcd5263a2798a63f48896c24dfb92b0f1b0845bd/coverage-7.13.0-cp314-cp314-macosx_10_15_x86_64.whl", hash = "sha256:453b7ec753cf5e4356e14fe858064e5520c460d3bbbcb9c35e55c0d21155c256", size = 218343, upload-time = "2025-12-08T13:13:50.811Z" },
    { url = "https://files.pythonhosted.org/packages/59/df/c3a1f34d4bba2e592c8979f924da4d3d4598b0df2392fbddb7761258e3dc/coverage-7.13.0-cp314-cp314-macosx_11_0_arm64.whl", hash = "sha256:af827b7cbb303e1befa6c4f94fd2bf72f108089cfa0f8abab8f4ca553cf5ca5a", size = 218672, upload-time = "2025-12-08T13:13:52.284Z" },
    { url = "https://files.pythonhosted.org/packages/07/62/eec0659e47857698645ff4e6ad02e30186eb8afd65214fd43f02a76537cb/coverage-7.13.0-cp314-cp314-manylinux1_i686.manylinux_2_28_i686.manylinux_2_5_i686.whl", hash = "sha256:9987a9e4f8197a1000280f7cc089e3ea2c8b3c0a64d750537809879a7b4ceaf9", size = 249715, upload-time = "2025-12-08T13:13:53.791Z" },
    { url = "https://files.pythonhosted.org/packages/23/2d/3c7ff8b2e0e634c1f58d095f071f52ed3c23ff25be524b0ccae8b71f99f8/coverage-7.13.0-cp314-cp314-manylinux1_x86_64.manylinux_2_28_x86_64.manylinux_2_5_x86_64.whl", hash = "sha256:3188936845cd0cb114fa6a51842a304cdbac2958145d03be2377ec41eb285d19", size = 252225, upload-time = "2025-12-08T13:13:55.274Z" },
    { url = "https://files.pythonhosted.org/packages/aa/ac/fb03b469d20e9c9a81093575003f959cf91a4a517b783aab090e4538764b/coverage-7.13.0-cp314-cp314-manylinux2014_aarch64.manylinux_2_17_aarch64.manylinux_2_28_aarch64.whl", hash = "sha256:a2bdb3babb74079f021696cb46b8bb5f5661165c385d3a238712b031a12355be", size = 253559, upload-time = "2025-12-08T13:13:57.161Z" },
    { url = "https://files.pythonhosted.org/packages/29/62/14afa9e792383c66cc0a3b872a06ded6e4ed1079c7d35de274f11d27064e/coverage-7.13.0-cp314-cp314-manylinux_2_31_riscv64.manylinux_2_39_riscv64.whl", hash = "sha256:7464663eaca6adba4175f6c19354feea61ebbdd735563a03d1e472c7072d27bb", size = 249724, upload-time = "2025-12-08T13:13:58.692Z" },
    { url = "https://files.pythonhosted.org/packages/31/b7/333f3dab2939070613696ab3ee91738950f0467778c6e5a5052e840646b7/coverage-7.13.0-cp314-cp314-musllinux_1_2_aarch64.whl", hash = "sha256:8069e831f205d2ff1f3d355e82f511eb7c5522d7d413f5db5756b772ec8697f8", size = 251582, upload-time = "2025-12-08T13:14:00.642Z" },
    { url = "https://files.pythonhosted.org/packages/81/cb/69162bda9381f39b2287265d7e29ee770f7c27c19f470164350a38318764/coverage-7.13.0-cp314-cp314-musllinux_1_2_i686.whl", hash = "sha256:6fb2d5d272341565f08e962cce14cdf843a08ac43bd621783527adb06b089c4b", size = 249538, upload-time = "2025-12-08T13:14:02.556Z" },
    { url = "https://files.pythonhosted.org/packages/e0/76/350387b56a30f4970abe32b90b2a434f87d29f8b7d4ae40d2e8a85aacfb3/coverage-7.13.0-cp314-cp314-musllinux_1_2_riscv64.whl", hash = "sha256:5e70f92ef89bac1ac8a99b3324923b4749f008fdbd7aa9cb35e01d7a284a04f9", size = 249349, upload-time = "2025-12-08T13:14:04.015Z" },
    { url = "https://files.pythonhosted.org/packages/86/0d/7f6c42b8d59f4c7e43ea3059f573c0dcfed98ba46eb43c68c69e52ae095c/coverage-7.13.0-cp314-cp314-musllinux_1_2_x86_64.whl", hash = "sha256:4b5de7d4583e60d5fd246dd57fcd3a8aa23c6e118a8c72b38adf666ba8e7e927", size = 251011, upload-time = "2025-12-08T13:14:05.505Z" },
    { url = "https://files.pythonhosted.org/packages/d7/f1/4bb2dff379721bb0b5c649d5c5eaf438462cad824acf32eb1b7ca0c7078e/coverage-7.13.0-cp314-cp314-win32.whl", hash = "sha256:a6c6e16b663be828a8f0b6c5027d36471d4a9f90d28444aa4ced4d48d7d6ae8f", size = 221091, upload-time = "2025-12-08T13:14:07.127Z" },
    { url = "https://files.pythonhosted.org/packages/ba/44/c239da52f373ce379c194b0ee3bcc121020e397242b85f99e0afc8615066/coverage-7.13.0-cp314-cp314-win_amd64.whl", hash = "sha256:0900872f2fdb3ee5646b557918d02279dc3af3dfb39029ac4e945458b13f73bc", size = 221904, upload-time = "2025-12-08T13:14:08.542Z" },
    { url = "https://files.pythonhosted.org/packages/89/1f/b9f04016d2a29c2e4a0307baefefad1a4ec5724946a2b3e482690486cade/coverage-7.13.0-cp314-cp314-win_arm64.whl", hash = "sha256:3a10260e6a152e5f03f26db4a407c4c62d3830b9af9b7c0450b183615f05d43b", size = 220480, upload-time = "2025-12-08T13:14:10.958Z" },
    { url = "https://files.pythonhosted.org/packages/16/d4/364a1439766c8e8647860584171c36010ca3226e6e45b1753b1b249c5161/coverage-7.13.0-cp314-cp314t-macosx_10_15_x86_64.whl", hash = "sha256:9097818b6cc1cfb5f174e3263eba4a62a17683bcfe5c4b5d07f4c97fa51fbf28", size = 219074, upload-time = "2025-12-08T13:14:13.345Z" },
    { url = "https://files.pythonhosted.org/packages/ce/f4/71ba8be63351e099911051b2089662c03d5671437a0ec2171823c8e03bec/coverage-7.13.0-cp314-cp314t-macosx_11_0_arm64.whl", hash = "sha256:0018f73dfb4301a89292c73be6ba5f58722ff79f51593352759c1790ded1cabe", size = 219342, upload-time = "2025-12-08T13:14:15.02Z" },
    { url = "https://files.pythonhosted.org/packages/5e/25/127d8ed03d7711a387d96f132589057213e3aef7475afdaa303412463f22/coverage-7.13.0-cp314-cp314t-manylinux1_i686.manylinux_2_28_i686.manylinux_2_5_i686.whl", hash = "sha256:166ad2a22ee770f5656e1257703139d3533b4a0b6909af67c6b4a3adc1c98657", size = 260713, upload-time = "2025-12-08T13:14:16.907Z" },
    { url = "https://files.pythonhosted.org/packages/fd/db/559fbb6def07d25b2243663b46ba9eb5a3c6586c0c6f4e62980a68f0ee1c/coverage-7.13.0-cp314-cp314t-manylinux1_x86_64.manylinux_2_28_x86_64.manylinux_2_5_x86_64.whl", hash = "sha256:f6aaef16d65d1787280943f1c8718dc32e9cf141014e4634d64446702d26e0ff", size = 262825, upload-time = "2025-12-08T13:14:18.68Z" },
    { url = "https://files.pythonhosted.org/packages/37/99/6ee5bf7eff884766edb43bd8736b5e1c5144d0fe47498c3779326fe75a35/coverage-7.13.0-cp314-cp314t-manylinux2014_aarch64.manylinux_2_17_aarch64.manylinux_2_28_aarch64.whl", hash = "sha256:e999e2dcc094002d6e2c7bbc1fb85b58ba4f465a760a8014d97619330cdbbbf3", size = 265233, upload-time = "2025-12-08T13:14:20.55Z" },
    { url = "https://files.pythonhosted.org/packages/d8/90/92f18fe0356ea69e1f98f688ed80cec39f44e9f09a1f26a1bbf017cc67f2/coverage-7.13.0-cp314-cp314t-manylinux_2_31_riscv64.manylinux_2_39_riscv64.whl", hash = "sha256:00c3d22cf6fb1cf3bf662aaaa4e563be8243a5ed2630339069799835a9cc7f9b", size = 259779, upload-time = "2025-12-08T13:14:22.367Z" },
    { url = "https://files.pythonhosted.org/packages/90/5d/b312a8b45b37a42ea7d27d7d3ff98ade3a6c892dd48d1d503e773503373f/coverage-7.13.0-cp314-cp314t-musllinux_1_2_aarch64.whl", hash = "sha256:22ccfe8d9bb0d6134892cbe1262493a8c70d736b9df930f3f3afae0fe3ac924d", size = 262700, upload-time = "2025-12-08T13:14:24.309Z" },
    { url = "https://files.pythonhosted.org/packages/63/f8/b1d0de5c39351eb71c366f872376d09386640840a2e09b0d03973d791e20/coverage-7.13.0-cp314-cp314t-musllinux_1_2_i686.whl", hash = "sha256:9372dff5ea15930fea0445eaf37bbbafbc771a49e70c0aeed8b4e2c2614cc00e", size = 260302, upload-time = "2025-12-08T13:14:26.068Z" },
    { url = "https://files.pythonhosted.org/packages/aa/7c/d42f4435bc40c55558b3109a39e2d456cddcec37434f62a1f1230991667a/coverage-7.13.0-cp314-cp314t-musllinux_1_2_riscv64.whl", hash = "sha256:69ac2c492918c2461bc6ace42d0479638e60719f2a4ef3f0815fa2df88e9f940", size = 259136, upload-time = "2025-12-08T13:14:27.604Z" },
    { url = "https://files.pythonhosted.org/packages/b8/d3/23413241dc04d47cfe19b9a65b32a2edd67ecd0b817400c2843ebc58c847/coverage-7.13.0-cp314-cp314t-musllinux_1_2_x86_64.whl", hash = "sha256:739c6c051a7540608d097b8e13c76cfa85263ced467168dc6b477bae3df7d0e2", size = 261467, upload-time = "2025-12-08T13:14:29.09Z" },
    { url = "https://files.pythonhosted.org/packages/13/e6/6e063174500eee216b96272c0d1847bf215926786f85c2bd024cf4d02d2f/coverage-7.13.0-cp314-cp314t-win32.whl", hash = "sha256:fe81055d8c6c9de76d60c94ddea73c290b416e061d40d542b24a5871bad498b7", size = 221875, upload-time = "2025-12-08T13:14:31.106Z" },
    { url = "https://files.pythonhosted.org/packages/3b/46/f4fb293e4cbe3620e3ac2a3e8fd566ed33affb5861a9b20e3dd6c1896cbc/coverage-7.13.0-cp314-cp314t-win_amd64.whl", hash = "sha256:445badb539005283825959ac9fa4a28f712c214b65af3a2c464f1adc90f5fcbc", size = 222982, upload-time = "2025-12-08T13:14:33.1Z" },
    { url = "https://files.pythonhosted.org/packages/68/62/5b3b9018215ed9733fbd1ae3b2ed75c5de62c3b55377a52cae732e1b7805/coverage-7.13.0-cp314-cp314t-win_arm64.whl", hash = "sha256:de7f6748b890708578fc4b7bb967d810aeb6fcc9bff4bb77dbca77dab2f9df6a", size = 221016, upload-time = "2025-12-08T13:14:34.601Z" },
    { url = "https://files.pythonhosted.org/packages/8d/4c/1968f32fb9a2604645827e11ff84a31e59d532e01995f904723b4f5328b3/coverage-7.13.0-py3-none-any.whl", hash = "sha256:850d2998f380b1e266459ca5b47bc9e7daf9af1d070f66317972f382d46f1904", size = 210068, upload-time = "2025-12-08T13:14:36.236Z" },
]

[package.optional-dependencies]
toml = [
    { name = "tomli", marker = "python_full_version <= '3.11'" },
]

[[package]]
name = "craft-cli"
source = { editable = "." }
dependencies = [
    { name = "jinja2" },
    { name = "platformdirs" },
    { name = "pywin32", marker = "sys_platform == 'win32'" },
    { name = "typing-extensions" },
]

[package.dev-dependencies]
dev = [
    { name = "coverage", extra = ["toml"] },
    { name = "pytest" },
    { name = "pytest-cov" },
    { name = "pytest-mock" },
    { name = "pytest-subprocess" },
]
docs = [
    { name = "canonical-sphinx", extra = ["full"] },
    { name = "pytest" },
    { name = "sphinx-lint" },
    { name = "sphinx-toolbox" },
    { name = "sphinxext-rediraffe" },
]
lint = [
    { name = "codespell", extra = ["toml"] },
    { name = "sphinx" },
]
tics = [
    { name = "flake8" },
    { name = "pylint" },
]
types = [
    { name = "mypy", extra = ["reports"] },
    { name = "types-colorama" },
    { name = "types-pygments" },
    { name = "types-setuptools" },
]

[package.metadata]
requires-dist = [
    { name = "jinja2", specifier = ">=3.1.5" },
    { name = "platformdirs" },
    { name = "pywin32", marker = "sys_platform == 'win32'" },
    { name = "typing-extensions" },
]

[package.metadata.requires-dev]
dev = [
    { name = "coverage", extras = ["toml"], specifier = "==7.13.0" },
    { name = "pytest", specifier = "==8.4.2" },
    { name = "pytest-cov", specifier = "==7.0.0" },
    { name = "pytest-mock", specifier = "==3.15.1" },
    { name = "pytest-subprocess" },
]
docs = [
    { name = "canonical-sphinx", extras = ["full"], specifier = "==0.5.1" },
    { name = "pytest", specifier = ">=7.0.0" },
    { name = "sphinx-lint", specifier = "==1.0.2" },
    { name = "sphinx-toolbox", specifier = "==3.10.0" },
    { name = "sphinxext-rediraffe", specifier = "==0.3.0" },
]
lint = [
    { name = "codespell", extras = ["toml"], specifier = "==2.4.1" },
    { name = "sphinx", specifier = ">=7.4.7" },
]
tics = [
    { name = "flake8" },
    { name = "pylint" },
]
types = [
<<<<<<< HEAD
    { name = "mypy", extras = ["reports"], specifier = "==1.18.2" },
=======
    { name = "mypy", extras = ["reports"], specifier = "==1.19.0" },
    { name = "pyright", specifier = "==1.1.388" },
>>>>>>> 08754030
    { name = "types-colorama" },
    { name = "types-pygments" },
    { name = "types-setuptools" },
]

[[package]]
name = "cssutils"
version = "2.11.1"
source = { registry = "https://pypi.org/simple" }
dependencies = [
    { name = "more-itertools" },
]
sdist = { url = "https://files.pythonhosted.org/packages/33/9f/329d26121fe165be44b1dfff21aa0dc348f04633931f1d20ed6cf448a236/cssutils-2.11.1.tar.gz", hash = "sha256:0563a76513b6af6eebbe788c3bf3d01c920e46b3f90c8416738c5cfc773ff8e2", size = 711657, upload-time = "2024-06-04T15:51:39.373Z" }
wheels = [
    { url = "https://files.pythonhosted.org/packages/a7/ec/bb273b7208c606890dc36540fe667d06ce840a6f62f9fae7e658fcdc90fb/cssutils-2.11.1-py3-none-any.whl", hash = "sha256:a67bfdfdff4f3867fab43698ec4897c1a828eca5973f4073321b3bccaf1199b1", size = 385747, upload-time = "2024-06-04T15:51:37.499Z" },
]

[[package]]
name = "dict2css"
version = "0.3.0.post1"
source = { registry = "https://pypi.org/simple" }
dependencies = [
    { name = "cssutils" },
    { name = "domdf-python-tools" },
]
sdist = { url = "https://files.pythonhosted.org/packages/24/eb/776eef1f1aa0188c0fc165c3a60b71027539f71f2eedc43ad21b060e9c39/dict2css-0.3.0.post1.tar.gz", hash = "sha256:89c544c21c4ca7472c3fffb9d37d3d926f606329afdb751dc1de67a411b70719", size = 7845, upload-time = "2023-11-22T11:09:20.958Z" }
wheels = [
    { url = "https://files.pythonhosted.org/packages/fe/47/290daabcf91628f4fc0e17c75a1690b354ba067066cd14407712600e609f/dict2css-0.3.0.post1-py3-none-any.whl", hash = "sha256:f006a6b774c3e31869015122ae82c491fd25e7de4a75607a62aa3e798f837e0d", size = 25647, upload-time = "2023-11-22T11:09:19.221Z" },
]

[[package]]
name = "dill"
version = "0.4.0"
source = { registry = "https://pypi.org/simple" }
sdist = { url = "https://files.pythonhosted.org/packages/12/80/630b4b88364e9a8c8c5797f4602d0f76ef820909ee32f0bacb9f90654042/dill-0.4.0.tar.gz", hash = "sha256:0633f1d2df477324f53a895b02c901fb961bdbf65a17122586ea7019292cbcf0", size = 186976, upload-time = "2025-04-16T00:41:48.867Z" }
wheels = [
    { url = "https://files.pythonhosted.org/packages/50/3d/9373ad9c56321fdab5b41197068e1d8c25883b3fea29dd361f9b55116869/dill-0.4.0-py3-none-any.whl", hash = "sha256:44f54bf6412c2c8464c14e8243eb163690a9800dbe2c367330883b19c7561049", size = 119668, upload-time = "2025-04-16T00:41:47.671Z" },
]

[[package]]
name = "docutils"
version = "0.21.2"
source = { registry = "https://pypi.org/simple" }
sdist = { url = "https://files.pythonhosted.org/packages/ae/ed/aefcc8cd0ba62a0560c3c18c33925362d46c6075480bfa4df87b28e169a9/docutils-0.21.2.tar.gz", hash = "sha256:3a6b18732edf182daa3cd12775bbb338cf5691468f91eeeb109deff6ebfa986f", size = 2204444, upload-time = "2024-04-23T18:57:18.24Z" }
wheels = [
    { url = "https://files.pythonhosted.org/packages/8f/d7/9322c609343d929e75e7e5e6255e614fcc67572cfd083959cdef3b7aad79/docutils-0.21.2-py3-none-any.whl", hash = "sha256:dafca5b9e384f0e419294eb4d2ff9fa826435bf15f15b7bd45723e8ad76811b2", size = 587408, upload-time = "2024-04-23T18:57:14.835Z" },
]

[[package]]
name = "domdf-python-tools"
version = "3.10.0"
source = { registry = "https://pypi.org/simple" }
dependencies = [
    { name = "natsort" },
    { name = "typing-extensions" },
]
sdist = { url = "https://files.pythonhosted.org/packages/36/8b/ab2d8a292bba8fe3135cacc8bfd3576710a14b8f2d0a8cde19130d5c9d21/domdf_python_tools-3.10.0.tar.gz", hash = "sha256:2ae308d2f4f1e9145f5f4ba57f840fbfd1c2983ee26e4824347789649d3ae298", size = 100458, upload-time = "2025-02-12T17:34:05.747Z" }
wheels = [
    { url = "https://files.pythonhosted.org/packages/5b/11/208f72084084d3f6a2ed5ebfdfc846692c3f7ad6dce65e400194924f7eed/domdf_python_tools-3.10.0-py3-none-any.whl", hash = "sha256:5e71c1be71bbcc1f881d690c8984b60e64298ec256903b3147f068bc33090c36", size = 126860, upload-time = "2025-02-12T17:34:04.093Z" },
]

[[package]]
name = "exceptiongroup"
version = "1.3.0"
source = { registry = "https://pypi.org/simple" }
dependencies = [
    { name = "typing-extensions", marker = "python_full_version < '3.11'" },
]
sdist = { url = "https://files.pythonhosted.org/packages/0b/9f/a65090624ecf468cdca03533906e7c69ed7588582240cfe7cc9e770b50eb/exceptiongroup-1.3.0.tar.gz", hash = "sha256:b241f5885f560bc56a59ee63ca4c6a8bfa46ae4ad651af316d4e81817bb9fd88", size = 29749, upload-time = "2025-05-10T17:42:51.123Z" }
wheels = [
    { url = "https://files.pythonhosted.org/packages/36/f4/c6e662dade71f56cd2f3735141b265c3c79293c109549c1e6933b0651ffc/exceptiongroup-1.3.0-py3-none-any.whl", hash = "sha256:4d111e6e0c13d0644cad6ddaa7ed0261a0b36971f6d23e7ec9b4b9097da78a10", size = 16674, upload-time = "2025-05-10T17:42:49.33Z" },
]

[[package]]
name = "filelock"
version = "3.19.1"
source = { registry = "https://pypi.org/simple" }
sdist = { url = "https://files.pythonhosted.org/packages/40/bb/0ab3e58d22305b6f5440629d20683af28959bf793d98d11950e305c1c326/filelock-3.19.1.tar.gz", hash = "sha256:66eda1888b0171c998b35be2bcc0f6d75c388a7ce20c3f3f37aa8e96c2dddf58", size = 17687, upload-time = "2025-08-14T16:56:03.016Z" }
wheels = [
    { url = "https://files.pythonhosted.org/packages/42/14/42b2651a2f46b022ccd948bca9f2d5af0fd8929c4eec235b8d6d844fbe67/filelock-3.19.1-py3-none-any.whl", hash = "sha256:d38e30481def20772f5baf097c122c3babc4fcdb7e14e57049eb9d88c6dc017d", size = 15988, upload-time = "2025-08-14T16:56:01.633Z" },
]

[[package]]
name = "flake8"
version = "7.3.0"
source = { registry = "https://pypi.org/simple" }
dependencies = [
    { name = "mccabe" },
    { name = "pycodestyle" },
    { name = "pyflakes" },
]
sdist = { url = "https://files.pythonhosted.org/packages/9b/af/fbfe3c4b5a657d79e5c47a2827a362f9e1b763336a52f926126aa6dc7123/flake8-7.3.0.tar.gz", hash = "sha256:fe044858146b9fc69b551a4b490d69cf960fcb78ad1edcb84e7fbb1b4a8e3872", size = 48326, upload-time = "2025-06-20T19:31:35.838Z" }
wheels = [
    { url = "https://files.pythonhosted.org/packages/9f/56/13ab06b4f93ca7cac71078fbe37fcea175d3216f31f85c3168a6bbd0bb9a/flake8-7.3.0-py2.py3-none-any.whl", hash = "sha256:b9696257b9ce8beb888cdbe31cf885c90d31928fe202be0889a7cdafad32f01e", size = 57922, upload-time = "2025-06-20T19:31:34.425Z" },
]

[[package]]
name = "furo"
version = "2025.7.19"
source = { registry = "https://pypi.org/simple" }
dependencies = [
    { name = "accessible-pygments" },
    { name = "beautifulsoup4" },
    { name = "pygments" },
    { name = "sphinx" },
    { name = "sphinx-basic-ng" },
]
sdist = { url = "https://files.pythonhosted.org/packages/d0/69/312cd100fa45ddaea5a588334d2defa331ff427bcb61f5fe2ae61bdc3762/furo-2025.7.19.tar.gz", hash = "sha256:4164b2cafcf4023a59bb3c594e935e2516f6b9d35e9a5ea83d8f6b43808fe91f", size = 1662054, upload-time = "2025-07-19T10:52:09.754Z" }
wheels = [
    { url = "https://files.pythonhosted.org/packages/3a/34/2b07b72bee02a63241d654f5d8af87a2de977c59638eec41ca356ab915cd/furo-2025.7.19-py3-none-any.whl", hash = "sha256:bdea869822dfd2b494ea84c0973937e35d1575af088b6721a29c7f7878adc9e3", size = 342175, upload-time = "2025-07-19T10:52:02.399Z" },
]

[[package]]
name = "gitdb"
version = "4.0.12"
source = { registry = "https://pypi.org/simple" }
dependencies = [
    { name = "smmap" },
]
sdist = { url = "https://files.pythonhosted.org/packages/72/94/63b0fc47eb32792c7ba1fe1b694daec9a63620db1e313033d18140c2320a/gitdb-4.0.12.tar.gz", hash = "sha256:5ef71f855d191a3326fcfbc0d5da835f26b13fbcba60c32c21091c349ffdb571", size = 394684, upload-time = "2025-01-02T07:20:46.413Z" }
wheels = [
    { url = "https://files.pythonhosted.org/packages/a0/61/5c78b91c3143ed5c14207f463aecfc8f9dbb5092fb2869baf37c273b2705/gitdb-4.0.12-py3-none-any.whl", hash = "sha256:67073e15955400952c6565cc3e707c554a4eea2e428946f7a4c162fab9bd9bcf", size = 62794, upload-time = "2025-01-02T07:20:43.624Z" },
]

[[package]]
name = "gitpython"
version = "3.1.45"
source = { registry = "https://pypi.org/simple" }
dependencies = [
    { name = "gitdb" },
]
sdist = { url = "https://files.pythonhosted.org/packages/9a/c8/dd58967d119baab745caec2f9d853297cec1989ec1d63f677d3880632b88/gitpython-3.1.45.tar.gz", hash = "sha256:85b0ee964ceddf211c41b9f27a49086010a190fd8132a24e21f362a4b36a791c", size = 215076, upload-time = "2025-07-24T03:45:54.871Z" }
wheels = [
    { url = "https://files.pythonhosted.org/packages/01/61/d4b89fec821f72385526e1b9d9a3a0385dda4a72b206d28049e2c7cd39b8/gitpython-3.1.45-py3-none-any.whl", hash = "sha256:8908cb2e02fb3b93b7eb0f2827125cb699869470432cc885f019b8fd0fccff77", size = 208168, upload-time = "2025-07-24T03:45:52.517Z" },
]

[[package]]
name = "h11"
version = "0.16.0"
source = { registry = "https://pypi.org/simple" }
sdist = { url = "https://files.pythonhosted.org/packages/01/ee/02a2c011bdab74c6fb3c75474d40b3052059d95df7e73351460c8588d963/h11-0.16.0.tar.gz", hash = "sha256:4e35b956cf45792e4caa5885e69fba00bdbc6ffafbfa020300e549b208ee5ff1", size = 101250, upload-time = "2025-04-24T03:35:25.427Z" }
wheels = [
    { url = "https://files.pythonhosted.org/packages/04/4b/29cac41a4d98d144bf5f6d33995617b185d14b22401f75ca86f384e87ff1/h11-0.16.0-py3-none-any.whl", hash = "sha256:63cf8bbe7522de3bf65932fda1d9c2772064ffb3dae62d55932da54b31cb6c86", size = 37515, upload-time = "2025-04-24T03:35:24.344Z" },
]

[[package]]
name = "html5lib"
version = "1.1"
source = { registry = "https://pypi.org/simple" }
dependencies = [
    { name = "six" },
    { name = "webencodings" },
]
sdist = { url = "https://files.pythonhosted.org/packages/ac/b6/b55c3f49042f1df3dcd422b7f224f939892ee94f22abcf503a9b7339eaf2/html5lib-1.1.tar.gz", hash = "sha256:b2e5b40261e20f354d198eae92afc10d750afb487ed5e50f9c4eaf07c184146f", size = 272215, upload-time = "2020-06-22T23:32:38.834Z" }
wheels = [
    { url = "https://files.pythonhosted.org/packages/6c/dd/a834df6482147d48e225a49515aabc28974ad5a4ca3215c18a882565b028/html5lib-1.1-py2.py3-none-any.whl", hash = "sha256:0d78f8fde1c230e99fe37986a60526d7049ed4bf8a9fadbad5f00e22e58e041d", size = 112173, upload-time = "2020-06-22T23:32:36.781Z" },
]

[[package]]
name = "idna"
version = "3.10"
source = { registry = "https://pypi.org/simple" }
sdist = { url = "https://files.pythonhosted.org/packages/f1/70/7703c29685631f5a7590aa73f1f1d3fa9a380e654b86af429e0934a32f7d/idna-3.10.tar.gz", hash = "sha256:12f65c9b470abda6dc35cf8e63cc574b1c52b11df2c86030af0ac09b01b13ea9", size = 190490, upload-time = "2024-09-15T18:07:39.745Z" }
wheels = [
    { url = "https://files.pythonhosted.org/packages/76/c6/c88e154df9c4e1a2a66ccf0005a88dfb2650c1dffb6f5ce603dfbd452ce3/idna-3.10-py3-none-any.whl", hash = "sha256:946d195a0d259cbba61165e88e65941f16e9b36ea6ddb97f00452bae8b1287d3", size = 70442, upload-time = "2024-09-15T18:07:37.964Z" },
]

[[package]]
name = "imagesize"
version = "1.4.1"
source = { registry = "https://pypi.org/simple" }
sdist = { url = "https://files.pythonhosted.org/packages/a7/84/62473fb57d61e31fef6e36d64a179c8781605429fd927b5dd608c997be31/imagesize-1.4.1.tar.gz", hash = "sha256:69150444affb9cb0d5cc5a92b3676f0b2fb7cd9ae39e947a5e11a36b4497cd4a", size = 1280026, upload-time = "2022-07-01T12:21:05.687Z" }
wheels = [
    { url = "https://files.pythonhosted.org/packages/ff/62/85c4c919272577931d407be5ba5d71c20f0b616d31a0befe0ae45bb79abd/imagesize-1.4.1-py2.py3-none-any.whl", hash = "sha256:0d8d18d08f840c19d0ee7ca1fd82490fdc3729b7ac93f49870406ddde8ef8d8b", size = 8769, upload-time = "2022-07-01T12:21:02.467Z" },
]

[[package]]
name = "iniconfig"
version = "2.1.0"
source = { registry = "https://pypi.org/simple" }
sdist = { url = "https://files.pythonhosted.org/packages/f2/97/ebf4da567aa6827c909642694d71c9fcf53e5b504f2d96afea02718862f3/iniconfig-2.1.0.tar.gz", hash = "sha256:3abbd2e30b36733fee78f9c7f7308f2d0050e88f0087fd25c2645f63c773e1c7", size = 4793, upload-time = "2025-03-19T20:09:59.721Z" }
wheels = [
    { url = "https://files.pythonhosted.org/packages/2c/e1/e6716421ea10d38022b952c159d5161ca1193197fb744506875fbb87ea7b/iniconfig-2.1.0-py3-none-any.whl", hash = "sha256:9deba5723312380e77435581c6bf4935c94cbfab9b1ed33ef8d238ea168eb760", size = 6050, upload-time = "2025-03-19T20:10:01.071Z" },
]

[[package]]
name = "isort"
version = "6.0.1"
source = { registry = "https://pypi.org/simple" }
sdist = { url = "https://files.pythonhosted.org/packages/b8/21/1e2a441f74a653a144224d7d21afe8f4169e6c7c20bb13aec3a2dc3815e0/isort-6.0.1.tar.gz", hash = "sha256:1cb5df28dfbc742e490c5e41bad6da41b805b0a8be7bc93cd0fb2a8a890ac450", size = 821955, upload-time = "2025-02-26T21:13:16.955Z" }
wheels = [
    { url = "https://files.pythonhosted.org/packages/c1/11/114d0a5f4dabbdcedc1125dee0888514c3c3b16d3e9facad87ed96fad97c/isort-6.0.1-py3-none-any.whl", hash = "sha256:2dc5d7f65c9678d94c88dfc29161a320eec67328bc97aad576874cb4be1e9615", size = 94186, upload-time = "2025-02-26T21:13:14.911Z" },
]

[[package]]
name = "jinja2"
version = "3.1.6"
source = { registry = "https://pypi.org/simple" }
dependencies = [
    { name = "markupsafe" },
]
sdist = { url = "https://files.pythonhosted.org/packages/df/bf/f7da0350254c0ed7c72f3e33cef02e048281fec7ecec5f032d4aac52226b/jinja2-3.1.6.tar.gz", hash = "sha256:0137fb05990d35f1275a587e9aee6d56da821fc83491a0fb838183be43f66d6d", size = 245115, upload-time = "2025-03-05T20:05:02.478Z" }
wheels = [
    { url = "https://files.pythonhosted.org/packages/62/a1/3d680cbfd5f4b8f15abc1d571870c5fc3e594bb582bc3b64ea099db13e56/jinja2-3.1.6-py3-none-any.whl", hash = "sha256:85ece4451f492d0c13c5dd7c13a64681a86afae63a5f347908daf103ce6d2f67", size = 134899, upload-time = "2025-03-05T20:05:00.369Z" },
]

[[package]]
name = "librt"
version = "0.7.2"
source = { registry = "https://pypi.org/simple" }
sdist = { url = "https://files.pythonhosted.org/packages/a4/1a/38eea84b96d964bf9756d16f20534c4442103345719f600b1b267233b7bb/librt-0.7.2.tar.gz", hash = "sha256:48aa0f311bdf90ec9a63e3669b6aff04967f24f2f67fe9372c570a21dc9ae873", size = 144193, upload-time = "2025-12-06T12:04:43.486Z" }
wheels = [
    { url = "https://files.pythonhosted.org/packages/4b/6d/c03e987d605fa690845847c4d334e20cf66a071f90d42df07b82aa863200/librt-0.7.2-cp310-cp310-macosx_10_9_x86_64.whl", hash = "sha256:0090f146caa593f47e641307bd0bef778b76629b1d7a5bec95d3a83ed49d49de", size = 54706, upload-time = "2025-12-06T12:02:59.756Z" },
    { url = "https://files.pythonhosted.org/packages/8f/17/9d2e52b9aabdb0492b2659f8c3de6c5b7eb834909d6461284a65decc1768/librt-0.7.2-cp310-cp310-macosx_11_0_arm64.whl", hash = "sha256:c44321bc013cf4b41169e463a2c441412497cea44dbf79eee0ccad8104d05b7b", size = 56660, upload-time = "2025-12-06T12:03:00.994Z" },
    { url = "https://files.pythonhosted.org/packages/d2/fd/7c517ce71f8df2cacc981496665f18f54d9673538190ed21a48fab658ea5/librt-0.7.2-cp310-cp310-manylinux1_i686.manylinux_2_28_i686.manylinux_2_5_i686.whl", hash = "sha256:8913d92224da3e0ef54e40cdc36f1c0789f375349aa36f7fd44c89dfda1e6d24", size = 161045, upload-time = "2025-12-06T12:03:02.468Z" },
    { url = "https://files.pythonhosted.org/packages/98/1b/054199fb94beb488c560450012fdfe8e69ae3ed7a78f5f2e1a44053cb26a/librt-0.7.2-cp310-cp310-manylinux2014_aarch64.manylinux_2_17_aarch64.manylinux_2_28_aarch64.whl", hash = "sha256:f968b951f0713b15ad56090c5499bc63e4718e7636d698e1e1fc2eb66c855f97", size = 169534, upload-time = "2025-12-06T12:03:03.785Z" },
    { url = "https://files.pythonhosted.org/packages/cf/66/584bb0f39f98101a93ba1df115237465c6a20f53047a49d0535f5609f01f/librt-0.7.2-cp310-cp310-manylinux2014_x86_64.manylinux_2_17_x86_64.manylinux_2_28_x86_64.whl", hash = "sha256:85e8801d41dcfbb76407daa5e35e69ebe7b0fc826b7c63d462cbbab530b5672b", size = 183277, upload-time = "2025-12-06T12:03:05.315Z" },
    { url = "https://files.pythonhosted.org/packages/6f/17/4ce7d95fa3e7eeda3134921b4e185c1ed190f027c2a8008fc8a60d3e70b3/librt-0.7.2-cp310-cp310-musllinux_1_2_aarch64.whl", hash = "sha256:9672ee71a08c5b1cb5bb92fc5cc07f88c947716ff3c6b8c3bc0f57ee7ddc12fa", size = 179045, upload-time = "2025-12-06T12:03:06.917Z" },
    { url = "https://files.pythonhosted.org/packages/ea/c8/bfb44d75eaaae5d9bdebc08e156faf535adc942704463673384ef52cb869/librt-0.7.2-cp310-cp310-musllinux_1_2_i686.whl", hash = "sha256:9786b621b5c7e6e2aaab0cacf118c1c3af5f70b9c0e3fe614734b1d9fbc37cd3", size = 173519, upload-time = "2025-12-06T12:03:08.504Z" },
    { url = "https://files.pythonhosted.org/packages/a3/6b/748d14d54c5b2b1bfc80f208d25b265b6c6d23cdb05f70a981da2585b66a/librt-0.7.2-cp310-cp310-musllinux_1_2_x86_64.whl", hash = "sha256:332bd6505e345c0d92ad5ede7419bdd2c96ad7526681be5feb2bb26667819c4f", size = 193591, upload-time = "2025-12-06T12:03:09.789Z" },
    { url = "https://files.pythonhosted.org/packages/17/46/ae2d81b8cdc285a0e7f6c7868c258fdfcd1b468eaee99590a4edacf21424/librt-0.7.2-cp310-cp310-win32.whl", hash = "sha256:0ca4ff852be76094074bede6fcd1fc75374962ec365aceb396fa7aa3bc733c12", size = 47204, upload-time = "2025-12-06T12:03:11.313Z" },
    { url = "https://files.pythonhosted.org/packages/5a/b9/99ecc8f07f9979cd3e6535727b17465ca478ab98b23eed49bb1e66ed8fd2/librt-0.7.2-cp310-cp310-win_amd64.whl", hash = "sha256:dd2b75815270534c62e203ee5755ae1f66540ce4ee08432d4b1e623ddb2fa175", size = 54372, upload-time = "2025-12-06T12:03:12.459Z" },
    { url = "https://files.pythonhosted.org/packages/aa/66/a425c03e074915306c19b791622d7f2f1940aa3db2fee15671a420fb0849/librt-0.7.2-cp311-cp311-macosx_10_9_x86_64.whl", hash = "sha256:4f8f02d40621f55c659ff1ed7ea91320f8bc16e75fe67f822445cd0e9b5fa1d1", size = 54712, upload-time = "2025-12-06T12:03:13.937Z" },
    { url = "https://files.pythonhosted.org/packages/a1/fc/25a895beec5619b65e156ff913004af355322bb83e424fec3633bef281cf/librt-0.7.2-cp311-cp311-macosx_11_0_arm64.whl", hash = "sha256:0bc8425c7f9e9bfc16fae651b56b402b11e25c223a90353fb71fa47ed3e1c048", size = 56659, upload-time = "2025-12-06T12:03:15.13Z" },
    { url = "https://files.pythonhosted.org/packages/0b/6c/dd3ed2b6572efe6a2da6b48c8fb94fa965e1a70da67716060de2909e6526/librt-0.7.2-cp311-cp311-manylinux1_i686.manylinux_2_28_i686.manylinux_2_5_i686.whl", hash = "sha256:f9a8a6e3cea9c01d2d9c55cf81ab68580b10d01c54b82cab89e85ba036e1d272", size = 161702, upload-time = "2025-12-06T12:03:16.652Z" },
    { url = "https://files.pythonhosted.org/packages/55/47/397b6735d7027e1ee1b1db91d63d354151f797af8d9e3c8f6635e847dbbe/librt-0.7.2-cp311-cp311-manylinux2014_aarch64.manylinux_2_17_aarch64.manylinux_2_28_aarch64.whl", hash = "sha256:de0aceb7d19f6dd4aa6594be45f82af19c74bd0fcf2fa2d42c116d25826f1625", size = 171039, upload-time = "2025-12-06T12:03:18.344Z" },
    { url = "https://files.pythonhosted.org/packages/96/21/c0f0a0397a084f4e0647d1365cb5d1060725d1b77645b7d5a8cd96b22c96/librt-0.7.2-cp311-cp311-manylinux2014_x86_64.manylinux_2_17_x86_64.manylinux_2_28_x86_64.whl", hash = "sha256:d29bb29aba2a849ea8255744655b359ce420ab55018c31a9b58c103415e47918", size = 184718, upload-time = "2025-12-06T12:03:19.696Z" },
    { url = "https://files.pythonhosted.org/packages/6d/36/d8fd4c8bdad854ba258fff9f2573f4fe6c662bee38e53f1bf64c7b4c921d/librt-0.7.2-cp311-cp311-musllinux_1_2_aarch64.whl", hash = "sha256:f172088974eac0101ecbe460d89411c945fa57601e4fc3dc461e718991322e00", size = 180732, upload-time = "2025-12-06T12:03:21.211Z" },
    { url = "https://files.pythonhosted.org/packages/f9/83/5293405e85142a03b4c0c15147d31616035c0d8aae9e20308d2facba7d6f/librt-0.7.2-cp311-cp311-musllinux_1_2_i686.whl", hash = "sha256:ab4ca61a3b774d3b1886b26f7cc295e75a42ebc26c7a1a04e11c427e5313922f", size = 174564, upload-time = "2025-12-06T12:03:22.49Z" },
    { url = "https://files.pythonhosted.org/packages/ff/92/7be3ad4403d5b0e955abefc2508a7f942057f70d0edc197dafd1b1e6c2a0/librt-0.7.2-cp311-cp311-musllinux_1_2_x86_64.whl", hash = "sha256:d891fb657a14d8d77e3b565332e064fbcd67741e99043634e5b7cbded88d9d8e", size = 195247, upload-time = "2025-12-06T12:03:24.09Z" },
    { url = "https://files.pythonhosted.org/packages/72/90/c18575def44c6fcc1d0d39e249fc7df68b596618d675ff9d3fb1138e4fac/librt-0.7.2-cp311-cp311-win32.whl", hash = "sha256:2272e1a4752ad0b9f59793f63ffce06178fbe15a1fd4d2d8ad9ea2fe026d9912", size = 47516, upload-time = "2025-12-06T12:03:25.299Z" },
    { url = "https://files.pythonhosted.org/packages/bf/75/92cb954c36ea687f3cbf418ee7b8634c97d48e45e3b28c8031e87ee0b8f4/librt-0.7.2-cp311-cp311-win_amd64.whl", hash = "sha256:eab548b8c771a1846d328a01e83c14ed0414853bf9a91fe7c692f74de513238f", size = 54698, upload-time = "2025-12-06T12:03:26.422Z" },
    { url = "https://files.pythonhosted.org/packages/26/8e/b1258d866521e5ae70dc91e98062ae86fc64270c9fc4256cafe0307a0717/librt-0.7.2-cp311-cp311-win_arm64.whl", hash = "sha256:0259a726416369e22306177be3404cc29b88fc806d31100802c816fd29f58873", size = 48148, upload-time = "2025-12-06T12:03:27.884Z" },
    { url = "https://files.pythonhosted.org/packages/50/7a/7b41d6f27bdbbd4146ee3905b5f65ab400d5562819173c3ffdea8349dc86/librt-0.7.2-cp312-cp312-macosx_10_13_x86_64.whl", hash = "sha256:18d56630bd5793ca860f148cfa6d79a81b3d9c7d5544991c906a8f412eecce63", size = 55693, upload-time = "2025-12-06T12:03:28.995Z" },
    { url = "https://files.pythonhosted.org/packages/4f/fb/c6f0ac08e479cf18e1dab20f7e983494a4e08570f05caea8cdbdf78f9fee/librt-0.7.2-cp312-cp312-macosx_11_0_arm64.whl", hash = "sha256:4076beec27478116ff276731daf676ecd03ceae03fabdefdca400f7e837f477a", size = 57123, upload-time = "2025-12-06T12:03:30.441Z" },
    { url = "https://files.pythonhosted.org/packages/74/99/d0ab1adcabdc5b12207c3132f13bb32a59f5bebc3a3b5f9baf3c17f29806/librt-0.7.2-cp312-cp312-manylinux1_i686.manylinux_2_28_i686.manylinux_2_5_i686.whl", hash = "sha256:7698a3b75f0aa004fa089410b44088628851b3c62c9044822c61a8367fc8caea", size = 165336, upload-time = "2025-12-06T12:03:31.683Z" },
    { url = "https://files.pythonhosted.org/packages/de/27/3a6f0d3541db87c4ffdffdbf76b200855f4e567f4e9ecc09ad449c0432d9/librt-0.7.2-cp312-cp312-manylinux2014_aarch64.manylinux_2_17_aarch64.manylinux_2_28_aarch64.whl", hash = "sha256:e706fdfef8692ee82ac5464c822800d99b436511a9bba402a88e878751b342a9", size = 174235, upload-time = "2025-12-06T12:03:32.991Z" },
    { url = "https://files.pythonhosted.org/packages/90/f3/ae8c1f537741dbdf13b1112f611bc19053970e42bc6da34801f0624131df/librt-0.7.2-cp312-cp312-manylinux2014_x86_64.manylinux_2_17_x86_64.manylinux_2_28_x86_64.whl", hash = "sha256:39d2b8df134910a2c58d91fbf50cd6ea0b815a50fcdf45de1e21af0a10fcb606", size = 189020, upload-time = "2025-12-06T12:03:34.269Z" },
    { url = "https://files.pythonhosted.org/packages/4b/b7/f18d3b0561d94f914ef9c5a7790ba76038254d4eece3db0b7b807a49c9df/librt-0.7.2-cp312-cp312-musllinux_1_2_aarch64.whl", hash = "sha256:035c5f2f4bd96326f4528ce48bd60ed19ae35f0c000540971aa597a441e83509", size = 183984, upload-time = "2025-12-06T12:03:35.637Z" },
    { url = "https://files.pythonhosted.org/packages/b2/8c/c271e3e5d0196d03a8eea27d6f132ed7df586327a5c3734f095d17b86a3b/librt-0.7.2-cp312-cp312-musllinux_1_2_i686.whl", hash = "sha256:14798167e2be3cb8202c9617d90d5e4b2b50a92a9c30f8aceb672e12cf26abbf", size = 177600, upload-time = "2025-12-06T12:03:37.03Z" },
    { url = "https://files.pythonhosted.org/packages/42/81/ef1161d171cb274b8881ae138566739c9162189f58adffa3bc2f50ab2cd0/librt-0.7.2-cp312-cp312-musllinux_1_2_x86_64.whl", hash = "sha256:f6b564c8e9e768fe79651d626917b4b3d10b3d587779eda2231e235b64caab41", size = 199283, upload-time = "2025-12-06T12:03:38.377Z" },
    { url = "https://files.pythonhosted.org/packages/3e/30/88e7e1c00dfd8d48ebb1dac2498080aa62e8ba7226b9711347cab48b60f1/librt-0.7.2-cp312-cp312-win32.whl", hash = "sha256:605c7bbc94aa30288d33d2ade86d3a70c939efa01f3e64d98d72a72466d43161", size = 47884, upload-time = "2025-12-06T12:03:39.897Z" },
    { url = "https://files.pythonhosted.org/packages/db/2d/8d3d5fb63a59316eb0033c4f1ba153de8c118db4274810231b09fc42241c/librt-0.7.2-cp312-cp312-win_amd64.whl", hash = "sha256:a48f4c5d3d12eced3462d135ecfe0c4e2a143e64161a471b3f3c1491330fcd74", size = 54977, upload-time = "2025-12-06T12:03:40.994Z" },
    { url = "https://files.pythonhosted.org/packages/1c/57/dfd1406ae8af9dbb73d3b2a330107d0205e09a3d1acf2e89cc08d6f7ef1c/librt-0.7.2-cp312-cp312-win_arm64.whl", hash = "sha256:0cbe93690e07c9d4ac76bed107e1be8a612dd6fbc94e21a17a5cff002f5f55d5", size = 48343, upload-time = "2025-12-06T12:03:42.129Z" },
    { url = "https://files.pythonhosted.org/packages/04/80/f3696ba44401c90ab2cc619cbd663ed4f3faf25e86df289ced7b4abf96c2/librt-0.7.2-cp313-cp313-macosx_10_13_x86_64.whl", hash = "sha256:0b8fdc5e6eb9698ed66bb652f18fa637853fd03b016864bed098f1a28a8d129d", size = 55742, upload-time = "2025-12-06T12:03:43.262Z" },
    { url = "https://files.pythonhosted.org/packages/d4/a5/36880025707514d6207f4044adbaef08fca3d54fa0b9294ae38553db8a95/librt-0.7.2-cp313-cp313-macosx_11_0_arm64.whl", hash = "sha256:66d0f0de87033ab7e54f48bd46c042d047ecc3d4e4d5b7b1071e934f34d97054", size = 57170, upload-time = "2025-12-06T12:03:44.402Z" },
    { url = "https://files.pythonhosted.org/packages/b5/38/c33f6a51cc6f8f67fdb872bc8e0c07e954962b3fc57ca791367b7b72433d/librt-0.7.2-cp313-cp313-manylinux1_i686.manylinux_2_28_i686.manylinux_2_5_i686.whl", hash = "sha256:9da65ed19f6c7c4bbebd7acb37d4dbb95943792b51a74bc96d35673270853e16", size = 165840, upload-time = "2025-12-06T12:03:45.568Z" },
    { url = "https://files.pythonhosted.org/packages/5c/b1/173e34dc7b05a34414905ba8658618a740182fc13b8b613f472dbc94ab25/librt-0.7.2-cp313-cp313-manylinux2014_aarch64.manylinux_2_17_aarch64.manylinux_2_28_aarch64.whl", hash = "sha256:eeb76e18c2adac6bcc709ba7f728acca2d42baf0c7a3b9eba392bab84d591961", size = 174824, upload-time = "2025-12-06T12:03:47.062Z" },
    { url = "https://files.pythonhosted.org/packages/69/58/edff7823c9bb89aa2f41b3156a2928d8ebf8f3396b119343ab8236339f91/librt-0.7.2-cp313-cp313-manylinux2014_x86_64.manylinux_2_17_x86_64.manylinux_2_28_x86_64.whl", hash = "sha256:b5d5f8f617fc3db80864f7353f43db69d9282bf9cd74c7e6cf5be1a7e5d5a83f", size = 189613, upload-time = "2025-12-06T12:03:48.67Z" },
    { url = "https://files.pythonhosted.org/packages/5f/64/2277eeaea081e826f155b1de9f0809b007cc7e606faf17befb5c77d54bda/librt-0.7.2-cp313-cp313-musllinux_1_2_aarch64.whl", hash = "sha256:cae1b429f9077254622d7d12ade5d04a6b326b2ff456d032fa3fa653ef994979", size = 184584, upload-time = "2025-12-06T12:03:49.924Z" },
    { url = "https://files.pythonhosted.org/packages/31/c1/93075ab0337e83ed2a3d23837dabf7df1e2b6f8ea22e7701d6adbb8f32ce/librt-0.7.2-cp313-cp313-musllinux_1_2_i686.whl", hash = "sha256:edd20b266055b41ccee667b9373b3eff9d77b8e0890fd26a469c89ef48b29bf0", size = 178268, upload-time = "2025-12-06T12:03:51.255Z" },
    { url = "https://files.pythonhosted.org/packages/2d/1d/bee97a425ccdf05282a4706dcc83a6d440da67559cc7ec37fa8b7caa7e2d/librt-0.7.2-cp313-cp313-musllinux_1_2_x86_64.whl", hash = "sha256:cf748211b5782fb9e85945d7ffdef9587bf303344e2ad3e65dee55b44b1c8ac1", size = 199853, upload-time = "2025-12-06T12:03:52.637Z" },
    { url = "https://files.pythonhosted.org/packages/50/ea/eb8658a1979d27d3e5cdbff0666a1633ef9b7d5e2be49cb90c649fb66ba4/librt-0.7.2-cp313-cp313-win32.whl", hash = "sha256:c4fefe752dcf30564b031e85e6cbc70d82685e52fbbfffc6fab275a47b5c3de7", size = 47939, upload-time = "2025-12-06T12:03:54.213Z" },
    { url = "https://files.pythonhosted.org/packages/db/00/a96c6811e259efc7d2347f572b27d7ddb2976c8db9408a545291c8c8b25c/librt-0.7.2-cp313-cp313-win_amd64.whl", hash = "sha256:65cd928b7e0c1142235e54e4b615a0a7f4ad046d1d4cbdd454c311bafca97aed", size = 54968, upload-time = "2025-12-06T12:03:55.364Z" },
    { url = "https://files.pythonhosted.org/packages/cd/9f/bf7eaa2cbf27d88f7e6cca6c7651192315cc834ba6c20b8afa1228aad3c6/librt-0.7.2-cp313-cp313-win_arm64.whl", hash = "sha256:10d6d5d52026e44ddd0f638e822a5d451df0d5b6701cb5112362a3a9f4b00229", size = 48355, upload-time = "2025-12-06T12:03:56.504Z" },
    { url = "https://files.pythonhosted.org/packages/c6/42/97a7d52d3c1ba9503cd9c973105f65c506b2b491743fb0e613d1683feac8/librt-0.7.2-cp314-cp314-macosx_10_13_x86_64.whl", hash = "sha256:0baabd8daa4339f6cbffada3c66795722c37880ce768de83c7cba379d469ee3b", size = 55177, upload-time = "2025-12-06T12:03:57.664Z" },
    { url = "https://files.pythonhosted.org/packages/83/1e/44ac0089b506f7b5880c5b090f1315099b77e6854feb9002cf0e8089b318/librt-0.7.2-cp314-cp314-macosx_11_0_arm64.whl", hash = "sha256:462d9672a4ade935d78c70713847bcba643bf4d94c013fdf29ea5f153bb15922", size = 56883, upload-time = "2025-12-06T12:03:59.362Z" },
    { url = "https://files.pythonhosted.org/packages/b7/1a/a0b8ae021524090322b07713f1fbf491c78945d878ee3aa17c81efddd8ee/librt-0.7.2-cp314-cp314-manylinux1_i686.manylinux_2_28_i686.manylinux_2_5_i686.whl", hash = "sha256:838b16343fc4ed6869edb3ed9dc89c4bc9b113b1c6028592bede4a93ad360aa4", size = 163711, upload-time = "2025-12-06T12:04:00.544Z" },
    { url = "https://files.pythonhosted.org/packages/9f/61/c80a89ad8be77adb592983f3fdcec273ba90384f896cbaf851ff6a61bf41/librt-0.7.2-cp314-cp314-manylinux2014_aarch64.manylinux_2_17_aarch64.manylinux_2_28_aarch64.whl", hash = "sha256:7b6ee74bfa7055c07e0acb56226efd49687488486db8fcfdea5da4cf25323a91", size = 172472, upload-time = "2025-12-06T12:04:01.887Z" },
    { url = "https://files.pythonhosted.org/packages/68/20/315e95f1c19004e2b63e913aae967b1040e900be74f4ea65f4ccaa87ec19/librt-0.7.2-cp314-cp314-manylinux2014_x86_64.manylinux_2_17_x86_64.manylinux_2_28_x86_64.whl", hash = "sha256:a5e3502a543b9b3f906f6d4e88582b7ba13320897e19c60d7c098fa9fda1611f", size = 186805, upload-time = "2025-12-06T12:04:03.185Z" },
    { url = "https://files.pythonhosted.org/packages/93/79/97407f07fbd1cb323870e80b016733737f3042a853298455aa5d2d9c0b5a/librt-0.7.2-cp314-cp314-musllinux_1_2_aarch64.whl", hash = "sha256:cb0f330d6af5bcfba339690694bf7c4aedabfa3dd40b17212a2b94a417962ccf", size = 181819, upload-time = "2025-12-06T12:04:04.783Z" },
    { url = "https://files.pythonhosted.org/packages/c8/33/45c99e956279f0fe318cf41fc68568958709a4de67668fc51b59529862ea/librt-0.7.2-cp314-cp314-musllinux_1_2_i686.whl", hash = "sha256:610a25e8239836fe8eff92628602db13dca5d867e868503239c37f3809b3ce9a", size = 175602, upload-time = "2025-12-06T12:04:06.391Z" },
    { url = "https://files.pythonhosted.org/packages/26/85/31503175c285dc17748b33ec2870073e4d147248dc6fbaeab0f8775d59fe/librt-0.7.2-cp314-cp314-musllinux_1_2_x86_64.whl", hash = "sha256:98854ffd0dd6fd64b8a4be4973593746038152e6c239251de908b5a176d8f64a", size = 196497, upload-time = "2025-12-06T12:04:07.641Z" },
    { url = "https://files.pythonhosted.org/packages/bf/35/fba5be06dee862ee6fa532ded2adf05f9249d6cc243489d8ea8c6edfe52b/librt-0.7.2-cp314-cp314-win32.whl", hash = "sha256:879f789b22e9534df279a6cd3af12d26f8fd96785c47db0d2508304cfc6fd7d9", size = 44681, upload-time = "2025-12-06T12:04:08.882Z" },
    { url = "https://files.pythonhosted.org/packages/6d/df/3706f58e2cf8b6827648b70eaeb00bff37602f2fc5f6678686bff1b78881/librt-0.7.2-cp314-cp314-win_amd64.whl", hash = "sha256:cba3ee432767960ce1e908c67c1fa136831c25ac3705e1e188e63ddaf1b46a06", size = 51693, upload-time = "2025-12-06T12:04:10.006Z" },
    { url = "https://files.pythonhosted.org/packages/49/39/516a859d00c4c33ef37c8f1b0e709685587028d904038ca7d7c317fc0802/librt-0.7.2-cp314-cp314-win_arm64.whl", hash = "sha256:d775e5de996105c9a85136c18bce94204f57021af77a913644e8f9b17733a917", size = 44665, upload-time = "2025-12-06T12:04:11.149Z" },
    { url = "https://files.pythonhosted.org/packages/a6/8b/624c71d15c5507b070d8cb76d1dade630b144276bb05654b47fb24d7d616/librt-0.7.2-cp314-cp314t-macosx_10_13_x86_64.whl", hash = "sha256:7fecc4dcc74e0c97ca36435048e3392ee6aa2ae3e77c285394192f9ad1e1a283", size = 57353, upload-time = "2025-12-06T12:04:13.334Z" },
    { url = "https://files.pythonhosted.org/packages/ac/3a/fe16e8116949325fd584f388f69ec42aaf0711869137601c90f1fd6804dc/librt-0.7.2-cp314-cp314t-macosx_11_0_arm64.whl", hash = "sha256:d643941996b678699fed64271d02439fe23d31d8dee45f0e0b02c81ee77a4d79", size = 59217, upload-time = "2025-12-06T12:04:14.768Z" },
    { url = "https://files.pythonhosted.org/packages/36/fd/74b8db240a27493247cb1b7185fc098f98984fba128513f56a395195c64a/librt-0.7.2-cp314-cp314t-manylinux1_i686.manylinux_2_28_i686.manylinux_2_5_i686.whl", hash = "sha256:dcefbd09a5db038693d22adc1962111d4c2df0b838fde2f3a61fceec9953b9c5", size = 183860, upload-time = "2025-12-06T12:04:16.162Z" },
    { url = "https://files.pythonhosted.org/packages/e7/05/67485dee0b3c134df80426d6dceac1b4259fc1a428e1e0e9211f1a6798b9/librt-0.7.2-cp314-cp314t-manylinux2014_aarch64.manylinux_2_17_aarch64.manylinux_2_28_aarch64.whl", hash = "sha256:11445c0460d4522c5959f7770015cdcd7dd025ac2c095c50b78e27878f9cab15", size = 194592, upload-time = "2025-12-06T12:04:17.496Z" },
    { url = "https://files.pythonhosted.org/packages/a2/27/eb4a6e3f88fefae026bda0e80f1a270c942c8f5ff471ebedc964e0899d41/librt-0.7.2-cp314-cp314t-manylinux2014_x86_64.manylinux_2_17_x86_64.manylinux_2_28_x86_64.whl", hash = "sha256:c10ae62472a03dc8db52d5dca4a9af5d0935899cf8c550565a39645bf7735d87", size = 206760, upload-time = "2025-12-06T12:04:18.884Z" },
    { url = "https://files.pythonhosted.org/packages/ac/dc/00ae1109b76aca86d094518c9f660a53e539f7b62e643b7789cb30d5f8a4/librt-0.7.2-cp314-cp314t-musllinux_1_2_aarch64.whl", hash = "sha256:a38575adf344ca7423bfb10c3a7b5df066dfbe9b95e8b35f1f79eb84e4b38cad", size = 203209, upload-time = "2025-12-06T12:04:20.306Z" },
    { url = "https://files.pythonhosted.org/packages/41/83/56161adc5890e687e11d410584479f66a32df55ec2c87a0bdc5601098a12/librt-0.7.2-cp314-cp314t-musllinux_1_2_i686.whl", hash = "sha256:2dcae85482674912bdd9dc98c6a236a9698c2c13ee53366a996851e3460da26a", size = 196706, upload-time = "2025-12-06T12:04:22.027Z" },
    { url = "https://files.pythonhosted.org/packages/8a/a2/37ccef8860664bebea2ea98dd0a7b1a43a678dbd5d8133f55e34fc694271/librt-0.7.2-cp314-cp314t-musllinux_1_2_x86_64.whl", hash = "sha256:f02f9a7a8b720ae3c46b4df736a71d2ef07b59f3149180ad1e1eba7fccabaadf", size = 217211, upload-time = "2025-12-06T12:04:23.36Z" },
    { url = "https://files.pythonhosted.org/packages/0f/ad/7ddc52496decd84993cb7ce7b26d02b3ce854336090f179dc90db24f0de0/librt-0.7.2-cp314-cp314t-win32.whl", hash = "sha256:062de7065ec0d060f0541602a16bed566c4b948aa1d8466c483bb949e27e0ef7", size = 45589, upload-time = "2025-12-06T12:04:25.588Z" },
    { url = "https://files.pythonhosted.org/packages/30/b4/2b5b583a089e6ed9dc5f37df3429fd408b01b982dd4bcb81dad011833bd8/librt-0.7.2-cp314-cp314t-win_amd64.whl", hash = "sha256:fb6a190f76a687b034362e610c4990306ad0d913e98a8e588dcec91486797869", size = 53003, upload-time = "2025-12-06T12:04:26.831Z" },
    { url = "https://files.pythonhosted.org/packages/d9/aa/6fde1d845d01d891861f39a509a53a9390d0f4a311c032e1a2effe5b960b/librt-0.7.2-cp314-cp314t-win_arm64.whl", hash = "sha256:35e1c435ee1e24ba2b018172a3ed1caed5275168a016e560e695057acd532add", size = 45650, upload-time = "2025-12-06T12:04:28.131Z" },
]

[[package]]
name = "linkify-it-py"
version = "2.0.3"
source = { registry = "https://pypi.org/simple" }
dependencies = [
    { name = "uc-micro-py" },
]
sdist = { url = "https://files.pythonhosted.org/packages/2a/ae/bb56c6828e4797ba5a4821eec7c43b8bf40f69cda4d4f5f8c8a2810ec96a/linkify-it-py-2.0.3.tar.gz", hash = "sha256:68cda27e162e9215c17d786649d1da0021a451bdc436ef9e0fa0ba5234b9b048", size = 27946, upload-time = "2024-02-04T14:48:04.179Z" }
wheels = [
    { url = "https://files.pythonhosted.org/packages/04/1e/b832de447dee8b582cac175871d2f6c3d5077cc56d5575cadba1fd1cccfa/linkify_it_py-2.0.3-py3-none-any.whl", hash = "sha256:6bcbc417b0ac14323382aef5c5192c0075bf8a9d6b41820a2b66371eac6b6d79", size = 19820, upload-time = "2024-02-04T14:48:02.496Z" },
]

[[package]]
name = "lxml"
version = "6.0.0"
source = { registry = "https://pypi.org/simple" }
sdist = { url = "https://files.pythonhosted.org/packages/c5/ed/60eb6fa2923602fba988d9ca7c5cdbd7cf25faa795162ed538b527a35411/lxml-6.0.0.tar.gz", hash = "sha256:032e65120339d44cdc3efc326c9f660f5f7205f3a535c1fdbf898b29ea01fb72", size = 4096938, upload-time = "2025-06-26T16:28:19.373Z" }
wheels = [
    { url = "https://files.pythonhosted.org/packages/4b/e9/9c3ca02fbbb7585116c2e274b354a2d92b5c70561687dd733ec7b2018490/lxml-6.0.0-cp310-cp310-macosx_10_9_universal2.whl", hash = "sha256:35bc626eec405f745199200ccb5c6b36f202675d204aa29bb52e27ba2b71dea8", size = 8399057, upload-time = "2025-06-26T16:25:02.169Z" },
    { url = "https://files.pythonhosted.org/packages/86/25/10a6e9001191854bf283515020f3633b1b1f96fd1b39aa30bf8fff7aa666/lxml-6.0.0-cp310-cp310-macosx_10_9_x86_64.whl", hash = "sha256:246b40f8a4aec341cbbf52617cad8ab7c888d944bfe12a6abd2b1f6cfb6f6082", size = 4569676, upload-time = "2025-06-26T16:25:05.431Z" },
    { url = "https://files.pythonhosted.org/packages/f5/a5/378033415ff61d9175c81de23e7ad20a3ffb614df4ffc2ffc86bc6746ffd/lxml-6.0.0-cp310-cp310-manylinux2010_i686.manylinux2014_i686.manylinux_2_12_i686.manylinux_2_17_i686.whl", hash = "sha256:2793a627e95d119e9f1e19720730472f5543a6d84c50ea33313ce328d870f2dd", size = 5291361, upload-time = "2025-06-26T16:25:07.901Z" },
    { url = "https://files.pythonhosted.org/packages/5a/a6/19c87c4f3b9362b08dc5452a3c3bce528130ac9105fc8fff97ce895ce62e/lxml-6.0.0-cp310-cp310-manylinux2014_aarch64.manylinux_2_17_aarch64.whl", hash = "sha256:46b9ed911f36bfeb6338e0b482e7fe7c27d362c52fde29f221fddbc9ee2227e7", size = 5008290, upload-time = "2025-06-28T18:47:13.196Z" },
    { url = "https://files.pythonhosted.org/packages/09/d1/e9b7ad4b4164d359c4d87ed8c49cb69b443225cb495777e75be0478da5d5/lxml-6.0.0-cp310-cp310-manylinux2014_x86_64.manylinux_2_17_x86_64.whl", hash = "sha256:2b4790b558bee331a933e08883c423f65bbcd07e278f91b2272489e31ab1e2b4", size = 5163192, upload-time = "2025-06-28T18:47:17.279Z" },
    { url = "https://files.pythonhosted.org/packages/56/d6/b3eba234dc1584744b0b374a7f6c26ceee5dc2147369a7e7526e25a72332/lxml-6.0.0-cp310-cp310-manylinux_2_27_aarch64.manylinux_2_28_aarch64.whl", hash = "sha256:e2030956cf4886b10be9a0285c6802e078ec2391e1dd7ff3eb509c2c95a69b76", size = 5076973, upload-time = "2025-06-26T16:25:10.936Z" },
    { url = "https://files.pythonhosted.org/packages/8e/47/897142dd9385dcc1925acec0c4afe14cc16d310ce02c41fcd9010ac5d15d/lxml-6.0.0-cp310-cp310-manylinux_2_27_x86_64.manylinux_2_28_x86_64.whl", hash = "sha256:4d23854ecf381ab1facc8f353dcd9adeddef3652268ee75297c1164c987c11dc", size = 5297795, upload-time = "2025-06-26T16:25:14.282Z" },
    { url = "https://files.pythonhosted.org/packages/fb/db/551ad84515c6f415cea70193a0ff11d70210174dc0563219f4ce711655c6/lxml-6.0.0-cp310-cp310-manylinux_2_31_armv7l.whl", hash = "sha256:43fe5af2d590bf4691531b1d9a2495d7aab2090547eaacd224a3afec95706d76", size = 4776547, upload-time = "2025-06-26T16:25:17.123Z" },
    { url = "https://files.pythonhosted.org/packages/e0/14/c4a77ab4f89aaf35037a03c472f1ccc54147191888626079bd05babd6808/lxml-6.0.0-cp310-cp310-musllinux_1_2_aarch64.whl", hash = "sha256:74e748012f8c19b47f7d6321ac929a9a94ee92ef12bc4298c47e8b7219b26541", size = 5124904, upload-time = "2025-06-26T16:25:19.485Z" },
    { url = "https://files.pythonhosted.org/packages/70/b4/12ae6a51b8da106adec6a2e9c60f532350a24ce954622367f39269e509b1/lxml-6.0.0-cp310-cp310-musllinux_1_2_armv7l.whl", hash = "sha256:43cfbb7db02b30ad3926e8fceaef260ba2fb7df787e38fa2df890c1ca7966c3b", size = 4805804, upload-time = "2025-06-26T16:25:21.949Z" },
    { url = "https://files.pythonhosted.org/packages/a9/b6/2e82d34d49f6219cdcb6e3e03837ca5fb8b7f86c2f35106fb8610ac7f5b8/lxml-6.0.0-cp310-cp310-musllinux_1_2_x86_64.whl", hash = "sha256:34190a1ec4f1e84af256495436b2d196529c3f2094f0af80202947567fdbf2e7", size = 5323477, upload-time = "2025-06-26T16:25:24.475Z" },
    { url = "https://files.pythonhosted.org/packages/a1/e6/b83ddc903b05cd08a5723fefd528eee84b0edd07bdf87f6c53a1fda841fd/lxml-6.0.0-cp310-cp310-win32.whl", hash = "sha256:5967fe415b1920a3877a4195e9a2b779249630ee49ece22021c690320ff07452", size = 3613840, upload-time = "2025-06-26T16:25:27.345Z" },
    { url = "https://files.pythonhosted.org/packages/40/af/874fb368dd0c663c030acb92612341005e52e281a102b72a4c96f42942e1/lxml-6.0.0-cp310-cp310-win_amd64.whl", hash = "sha256:f3389924581d9a770c6caa4df4e74b606180869043b9073e2cec324bad6e306e", size = 3993584, upload-time = "2025-06-26T16:25:29.391Z" },
    { url = "https://files.pythonhosted.org/packages/4a/f4/d296bc22c17d5607653008f6dd7b46afdfda12efd31021705b507df652bb/lxml-6.0.0-cp310-cp310-win_arm64.whl", hash = "sha256:522fe7abb41309e9543b0d9b8b434f2b630c5fdaf6482bee642b34c8c70079c8", size = 3681400, upload-time = "2025-06-26T16:25:31.421Z" },
    { url = "https://files.pythonhosted.org/packages/7c/23/828d4cc7da96c611ec0ce6147bbcea2fdbde023dc995a165afa512399bbf/lxml-6.0.0-cp311-cp311-macosx_10_9_universal2.whl", hash = "sha256:4ee56288d0df919e4aac43b539dd0e34bb55d6a12a6562038e8d6f3ed07f9e36", size = 8438217, upload-time = "2025-06-26T16:25:34.349Z" },
    { url = "https://files.pythonhosted.org/packages/f1/33/5ac521212c5bcb097d573145d54b2b4a3c9766cda88af5a0e91f66037c6e/lxml-6.0.0-cp311-cp311-macosx_10_9_x86_64.whl", hash = "sha256:b8dd6dd0e9c1992613ccda2bcb74fc9d49159dbe0f0ca4753f37527749885c25", size = 4590317, upload-time = "2025-06-26T16:25:38.103Z" },
    { url = "https://files.pythonhosted.org/packages/2b/2e/45b7ca8bee304c07f54933c37afe7dd4d39ff61ba2757f519dcc71bc5d44/lxml-6.0.0-cp311-cp311-manylinux2010_i686.manylinux2014_i686.manylinux_2_12_i686.manylinux_2_17_i686.whl", hash = "sha256:d7ae472f74afcc47320238b5dbfd363aba111a525943c8a34a1b657c6be934c3", size = 5221628, upload-time = "2025-06-26T16:25:40.878Z" },
    { url = "https://files.pythonhosted.org/packages/32/23/526d19f7eb2b85da1f62cffb2556f647b049ebe2a5aa8d4d41b1fb2c7d36/lxml-6.0.0-cp311-cp311-manylinux2014_aarch64.manylinux_2_17_aarch64.whl", hash = "sha256:5592401cdf3dc682194727c1ddaa8aa0f3ddc57ca64fd03226a430b955eab6f6", size = 4949429, upload-time = "2025-06-28T18:47:20.046Z" },
    { url = "https://files.pythonhosted.org/packages/ac/cc/f6be27a5c656a43a5344e064d9ae004d4dcb1d3c9d4f323c8189ddfe4d13/lxml-6.0.0-cp311-cp311-manylinux2014_x86_64.manylinux_2_17_x86_64.whl", hash = "sha256:58ffd35bd5425c3c3b9692d078bf7ab851441434531a7e517c4984d5634cd65b", size = 5087909, upload-time = "2025-06-28T18:47:22.834Z" },
    { url = "https://files.pythonhosted.org/packages/3b/e6/8ec91b5bfbe6972458bc105aeb42088e50e4b23777170404aab5dfb0c62d/lxml-6.0.0-cp311-cp311-manylinux_2_27_aarch64.manylinux_2_28_aarch64.whl", hash = "sha256:f720a14aa102a38907c6d5030e3d66b3b680c3e6f6bc95473931ea3c00c59967", size = 5031713, upload-time = "2025-06-26T16:25:43.226Z" },
    { url = "https://files.pythonhosted.org/packages/33/cf/05e78e613840a40e5be3e40d892c48ad3e475804db23d4bad751b8cadb9b/lxml-6.0.0-cp311-cp311-manylinux_2_27_x86_64.manylinux_2_28_x86_64.whl", hash = "sha256:c2a5e8d207311a0170aca0eb6b160af91adc29ec121832e4ac151a57743a1e1e", size = 5232417, upload-time = "2025-06-26T16:25:46.111Z" },
    { url = "https://files.pythonhosted.org/packages/ac/8c/6b306b3e35c59d5f0b32e3b9b6b3b0739b32c0dc42a295415ba111e76495/lxml-6.0.0-cp311-cp311-manylinux_2_31_armv7l.whl", hash = "sha256:2dd1cc3ea7e60bfb31ff32cafe07e24839df573a5e7c2d33304082a5019bcd58", size = 4681443, upload-time = "2025-06-26T16:25:48.837Z" },
    { url = "https://files.pythonhosted.org/packages/59/43/0bd96bece5f7eea14b7220476835a60d2b27f8e9ca99c175f37c085cb154/lxml-6.0.0-cp311-cp311-musllinux_1_2_aarch64.whl", hash = "sha256:2cfcf84f1defed7e5798ef4f88aa25fcc52d279be731ce904789aa7ccfb7e8d2", size = 5074542, upload-time = "2025-06-26T16:25:51.65Z" },
    { url = "https://files.pythonhosted.org/packages/e2/3d/32103036287a8ca012d8518071f8852c68f2b3bfe048cef2a0202eb05910/lxml-6.0.0-cp311-cp311-musllinux_1_2_armv7l.whl", hash = "sha256:a52a4704811e2623b0324a18d41ad4b9fabf43ce5ff99b14e40a520e2190c851", size = 4729471, upload-time = "2025-06-26T16:25:54.571Z" },
    { url = "https://files.pythonhosted.org/packages/ca/a8/7be5d17df12d637d81854bd8648cd329f29640a61e9a72a3f77add4a311b/lxml-6.0.0-cp311-cp311-musllinux_1_2_x86_64.whl", hash = "sha256:c16304bba98f48a28ae10e32a8e75c349dd742c45156f297e16eeb1ba9287a1f", size = 5256285, upload-time = "2025-06-26T16:25:56.997Z" },
    { url = "https://files.pythonhosted.org/packages/cd/d0/6cb96174c25e0d749932557c8d51d60c6e292c877b46fae616afa23ed31a/lxml-6.0.0-cp311-cp311-win32.whl", hash = "sha256:f8d19565ae3eb956d84da3ef367aa7def14a2735d05bd275cd54c0301f0d0d6c", size = 3612004, upload-time = "2025-06-26T16:25:59.11Z" },
    { url = "https://files.pythonhosted.org/packages/ca/77/6ad43b165dfc6dead001410adeb45e88597b25185f4479b7ca3b16a5808f/lxml-6.0.0-cp311-cp311-win_amd64.whl", hash = "sha256:b2d71cdefda9424adff9a3607ba5bbfc60ee972d73c21c7e3c19e71037574816", size = 4003470, upload-time = "2025-06-26T16:26:01.655Z" },
    { url = "https://files.pythonhosted.org/packages/a0/bc/4c50ec0eb14f932a18efc34fc86ee936a66c0eb5f2fe065744a2da8a68b2/lxml-6.0.0-cp311-cp311-win_arm64.whl", hash = "sha256:8a2e76efbf8772add72d002d67a4c3d0958638696f541734304c7f28217a9cab", size = 3682477, upload-time = "2025-06-26T16:26:03.808Z" },
    { url = "https://files.pythonhosted.org/packages/89/c3/d01d735c298d7e0ddcedf6f028bf556577e5ab4f4da45175ecd909c79378/lxml-6.0.0-cp312-cp312-macosx_10_13_universal2.whl", hash = "sha256:78718d8454a6e928470d511bf8ac93f469283a45c354995f7d19e77292f26108", size = 8429515, upload-time = "2025-06-26T16:26:06.776Z" },
    { url = "https://files.pythonhosted.org/packages/06/37/0e3eae3043d366b73da55a86274a590bae76dc45aa004b7042e6f97803b1/lxml-6.0.0-cp312-cp312-macosx_10_13_x86_64.whl", hash = "sha256:84ef591495ffd3f9dcabffd6391db7bb70d7230b5c35ef5148354a134f56f2be", size = 4601387, upload-time = "2025-06-26T16:26:09.511Z" },
    { url = "https://files.pythonhosted.org/packages/a3/28/e1a9a881e6d6e29dda13d633885d13acb0058f65e95da67841c8dd02b4a8/lxml-6.0.0-cp312-cp312-manylinux2010_i686.manylinux2014_i686.manylinux_2_12_i686.manylinux_2_17_i686.whl", hash = "sha256:2930aa001a3776c3e2601cb8e0a15d21b8270528d89cc308be4843ade546b9ab", size = 5228928, upload-time = "2025-06-26T16:26:12.337Z" },
    { url = "https://files.pythonhosted.org/packages/9a/55/2cb24ea48aa30c99f805921c1c7860c1f45c0e811e44ee4e6a155668de06/lxml-6.0.0-cp312-cp312-manylinux2014_aarch64.manylinux_2_17_aarch64.whl", hash = "sha256:219e0431ea8006e15005767f0351e3f7f9143e793e58519dc97fe9e07fae5563", size = 4952289, upload-time = "2025-06-28T18:47:25.602Z" },
    { url = "https://files.pythonhosted.org/packages/31/c0/b25d9528df296b9a3306ba21ff982fc5b698c45ab78b94d18c2d6ae71fd9/lxml-6.0.0-cp312-cp312-manylinux2014_x86_64.manylinux_2_17_x86_64.whl", hash = "sha256:bd5913b4972681ffc9718bc2d4c53cde39ef81415e1671ff93e9aa30b46595e7", size = 5111310, upload-time = "2025-06-28T18:47:28.136Z" },
    { url = "https://files.pythonhosted.org/packages/e9/af/681a8b3e4f668bea6e6514cbcb297beb6de2b641e70f09d3d78655f4f44c/lxml-6.0.0-cp312-cp312-manylinux_2_27_aarch64.manylinux_2_28_aarch64.whl", hash = "sha256:390240baeb9f415a82eefc2e13285016f9c8b5ad71ec80574ae8fa9605093cd7", size = 5025457, upload-time = "2025-06-26T16:26:15.068Z" },
    { url = "https://files.pythonhosted.org/packages/99/b6/3a7971aa05b7be7dfebc7ab57262ec527775c2c3c5b2f43675cac0458cad/lxml-6.0.0-cp312-cp312-manylinux_2_27_ppc64le.manylinux_2_28_ppc64le.whl", hash = "sha256:d6e200909a119626744dd81bae409fc44134389e03fbf1d68ed2a55a2fb10991", size = 5657016, upload-time = "2025-07-03T19:19:06.008Z" },
    { url = "https://files.pythonhosted.org/packages/69/f8/693b1a10a891197143c0673fcce5b75fc69132afa81a36e4568c12c8faba/lxml-6.0.0-cp312-cp312-manylinux_2_27_x86_64.manylinux_2_28_x86_64.whl", hash = "sha256:ca50bd612438258a91b5b3788c6621c1f05c8c478e7951899f492be42defc0da", size = 5257565, upload-time = "2025-06-26T16:26:17.906Z" },
    { url = "https://files.pythonhosted.org/packages/a8/96/e08ff98f2c6426c98c8964513c5dab8d6eb81dadcd0af6f0c538ada78d33/lxml-6.0.0-cp312-cp312-manylinux_2_31_armv7l.whl", hash = "sha256:c24b8efd9c0f62bad0439283c2c795ef916c5a6b75f03c17799775c7ae3c0c9e", size = 4713390, upload-time = "2025-06-26T16:26:20.292Z" },
    { url = "https://files.pythonhosted.org/packages/a8/83/6184aba6cc94d7413959f6f8f54807dc318fdcd4985c347fe3ea6937f772/lxml-6.0.0-cp312-cp312-musllinux_1_2_aarch64.whl", hash = "sha256:afd27d8629ae94c5d863e32ab0e1d5590371d296b87dae0a751fb22bf3685741", size = 5066103, upload-time = "2025-06-26T16:26:22.765Z" },
    { url = "https://files.pythonhosted.org/packages/ee/01/8bf1f4035852d0ff2e36a4d9aacdbcc57e93a6cd35a54e05fa984cdf73ab/lxml-6.0.0-cp312-cp312-musllinux_1_2_armv7l.whl", hash = "sha256:54c4855eabd9fc29707d30141be99e5cd1102e7d2258d2892314cf4c110726c3", size = 4791428, upload-time = "2025-06-26T16:26:26.461Z" },
    { url = "https://files.pythonhosted.org/packages/29/31/c0267d03b16954a85ed6b065116b621d37f559553d9339c7dcc4943a76f1/lxml-6.0.0-cp312-cp312-musllinux_1_2_ppc64le.whl", hash = "sha256:c907516d49f77f6cd8ead1322198bdfd902003c3c330c77a1c5f3cc32a0e4d16", size = 5678523, upload-time = "2025-07-03T19:19:09.837Z" },
    { url = "https://files.pythonhosted.org/packages/5c/f7/5495829a864bc5f8b0798d2b52a807c89966523140f3d6fa3a58ab6720ea/lxml-6.0.0-cp312-cp312-musllinux_1_2_x86_64.whl", hash = "sha256:36531f81c8214e293097cd2b7873f178997dae33d3667caaae8bdfb9666b76c0", size = 5281290, upload-time = "2025-06-26T16:26:29.406Z" },
    { url = "https://files.pythonhosted.org/packages/79/56/6b8edb79d9ed294ccc4e881f4db1023af56ba451909b9ce79f2a2cd7c532/lxml-6.0.0-cp312-cp312-win32.whl", hash = "sha256:690b20e3388a7ec98e899fd54c924e50ba6693874aa65ef9cb53de7f7de9d64a", size = 3613495, upload-time = "2025-06-26T16:26:31.588Z" },
    { url = "https://files.pythonhosted.org/packages/0b/1e/cc32034b40ad6af80b6fd9b66301fc0f180f300002e5c3eb5a6110a93317/lxml-6.0.0-cp312-cp312-win_amd64.whl", hash = "sha256:310b719b695b3dd442cdfbbe64936b2f2e231bb91d998e99e6f0daf991a3eba3", size = 4014711, upload-time = "2025-06-26T16:26:33.723Z" },
    { url = "https://files.pythonhosted.org/packages/55/10/dc8e5290ae4c94bdc1a4c55865be7e1f31dfd857a88b21cbba68b5fea61b/lxml-6.0.0-cp312-cp312-win_arm64.whl", hash = "sha256:8cb26f51c82d77483cdcd2b4a53cda55bbee29b3c2f3ddeb47182a2a9064e4eb", size = 3674431, upload-time = "2025-06-26T16:26:35.959Z" },
    { url = "https://files.pythonhosted.org/packages/79/21/6e7c060822a3c954ff085e5e1b94b4a25757c06529eac91e550f3f5cd8b8/lxml-6.0.0-cp313-cp313-macosx_10_13_universal2.whl", hash = "sha256:6da7cd4f405fd7db56e51e96bff0865b9853ae70df0e6720624049da76bde2da", size = 8414372, upload-time = "2025-06-26T16:26:39.079Z" },
    { url = "https://files.pythonhosted.org/packages/a4/f6/051b1607a459db670fc3a244fa4f06f101a8adf86cda263d1a56b3a4f9d5/lxml-6.0.0-cp313-cp313-macosx_10_13_x86_64.whl", hash = "sha256:b34339898bb556a2351a1830f88f751679f343eabf9cf05841c95b165152c9e7", size = 4593940, upload-time = "2025-06-26T16:26:41.891Z" },
    { url = "https://files.pythonhosted.org/packages/8e/74/dd595d92a40bda3c687d70d4487b2c7eff93fd63b568acd64fedd2ba00fe/lxml-6.0.0-cp313-cp313-manylinux2010_i686.manylinux2014_i686.manylinux_2_12_i686.manylinux_2_17_i686.whl", hash = "sha256:51a5e4c61a4541bd1cd3ba74766d0c9b6c12d6a1a4964ef60026832aac8e79b3", size = 5214329, upload-time = "2025-06-26T16:26:44.669Z" },
    { url = "https://files.pythonhosted.org/packages/52/46/3572761efc1bd45fcafb44a63b3b0feeb5b3f0066886821e94b0254f9253/lxml-6.0.0-cp313-cp313-manylinux2014_aarch64.manylinux_2_17_aarch64.whl", hash = "sha256:d18a25b19ca7307045581b18b3ec9ead2b1db5ccd8719c291f0cd0a5cec6cb81", size = 4947559, upload-time = "2025-06-28T18:47:31.091Z" },
    { url = "https://files.pythonhosted.org/packages/94/8a/5e40de920e67c4f2eef9151097deb9b52d86c95762d8ee238134aff2125d/lxml-6.0.0-cp313-cp313-manylinux2014_x86_64.manylinux_2_17_x86_64.whl", hash = "sha256:d4f0c66df4386b75d2ab1e20a489f30dc7fd9a06a896d64980541506086be1f1", size = 5102143, upload-time = "2025-06-28T18:47:33.612Z" },
    { url = "https://files.pythonhosted.org/packages/7c/4b/20555bdd75d57945bdabfbc45fdb1a36a1a0ff9eae4653e951b2b79c9209/lxml-6.0.0-cp313-cp313-manylinux_2_27_aarch64.manylinux_2_28_aarch64.whl", hash = "sha256:9f4b481b6cc3a897adb4279216695150bbe7a44c03daba3c894f49d2037e0a24", size = 5021931, upload-time = "2025-06-26T16:26:47.503Z" },
    { url = "https://files.pythonhosted.org/packages/b6/6e/cf03b412f3763d4ca23b25e70c96a74cfece64cec3addf1c4ec639586b13/lxml-6.0.0-cp313-cp313-manylinux_2_27_ppc64le.manylinux_2_28_ppc64le.whl", hash = "sha256:8a78d6c9168f5bcb20971bf3329c2b83078611fbe1f807baadc64afc70523b3a", size = 5645469, upload-time = "2025-07-03T19:19:13.32Z" },
    { url = "https://files.pythonhosted.org/packages/d4/dd/39c8507c16db6031f8c1ddf70ed95dbb0a6d466a40002a3522c128aba472/lxml-6.0.0-cp313-cp313-manylinux_2_27_x86_64.manylinux_2_28_x86_64.whl", hash = "sha256:2ae06fbab4f1bb7db4f7c8ca9897dc8db4447d1a2b9bee78474ad403437bcc29", size = 5247467, upload-time = "2025-06-26T16:26:49.998Z" },
    { url = "https://files.pythonhosted.org/packages/4d/56/732d49def0631ad633844cfb2664563c830173a98d5efd9b172e89a4800d/lxml-6.0.0-cp313-cp313-manylinux_2_31_armv7l.whl", hash = "sha256:1fa377b827ca2023244a06554c6e7dc6828a10aaf74ca41965c5d8a4925aebb4", size = 4720601, upload-time = "2025-06-26T16:26:52.564Z" },
    { url = "https://files.pythonhosted.org/packages/8f/7f/6b956fab95fa73462bca25d1ea7fc8274ddf68fb8e60b78d56c03b65278e/lxml-6.0.0-cp313-cp313-musllinux_1_2_aarch64.whl", hash = "sha256:1676b56d48048a62ef77a250428d1f31f610763636e0784ba67a9740823988ca", size = 5060227, upload-time = "2025-06-26T16:26:55.054Z" },
    { url = "https://files.pythonhosted.org/packages/97/06/e851ac2924447e8b15a294855caf3d543424364a143c001014d22c8ca94c/lxml-6.0.0-cp313-cp313-musllinux_1_2_armv7l.whl", hash = "sha256:0e32698462aacc5c1cf6bdfebc9c781821b7e74c79f13e5ffc8bfe27c42b1abf", size = 4790637, upload-time = "2025-06-26T16:26:57.384Z" },
    { url = "https://files.pythonhosted.org/packages/06/d4/fd216f3cd6625022c25b336c7570d11f4a43adbaf0a56106d3d496f727a7/lxml-6.0.0-cp313-cp313-musllinux_1_2_ppc64le.whl", hash = "sha256:4d6036c3a296707357efb375cfc24bb64cd955b9ec731abf11ebb1e40063949f", size = 5662049, upload-time = "2025-07-03T19:19:16.409Z" },
    { url = "https://files.pythonhosted.org/packages/52/03/0e764ce00b95e008d76b99d432f1807f3574fb2945b496a17807a1645dbd/lxml-6.0.0-cp313-cp313-musllinux_1_2_x86_64.whl", hash = "sha256:7488a43033c958637b1a08cddc9188eb06d3ad36582cebc7d4815980b47e27ef", size = 5272430, upload-time = "2025-06-26T16:27:00.031Z" },
    { url = "https://files.pythonhosted.org/packages/5f/01/d48cc141bc47bc1644d20fe97bbd5e8afb30415ec94f146f2f76d0d9d098/lxml-6.0.0-cp313-cp313-win32.whl", hash = "sha256:5fcd7d3b1d8ecb91445bd71b9c88bdbeae528fefee4f379895becfc72298d181", size = 3612896, upload-time = "2025-06-26T16:27:04.251Z" },
    { url = "https://files.pythonhosted.org/packages/f4/87/6456b9541d186ee7d4cb53bf1b9a0d7f3b1068532676940fdd594ac90865/lxml-6.0.0-cp313-cp313-win_amd64.whl", hash = "sha256:2f34687222b78fff795feeb799a7d44eca2477c3d9d3a46ce17d51a4f383e32e", size = 4013132, upload-time = "2025-06-26T16:27:06.415Z" },
    { url = "https://files.pythonhosted.org/packages/b7/42/85b3aa8f06ca0d24962f8100f001828e1f1f1a38c954c16e71154ed7d53a/lxml-6.0.0-cp313-cp313-win_arm64.whl", hash = "sha256:21db1ec5525780fd07251636eb5f7acb84003e9382c72c18c542a87c416ade03", size = 3672642, upload-time = "2025-06-26T16:27:09.888Z" },
    { url = "https://files.pythonhosted.org/packages/66/e1/2c22a3cff9e16e1d717014a1e6ec2bf671bf56ea8716bb64466fcf820247/lxml-6.0.0-pp310-pypy310_pp73-macosx_10_15_x86_64.whl", hash = "sha256:dbdd7679a6f4f08152818043dbb39491d1af3332128b3752c3ec5cebc0011a72", size = 3898804, upload-time = "2025-06-26T16:27:59.751Z" },
    { url = "https://files.pythonhosted.org/packages/2b/3a/d68cbcb4393a2a0a867528741fafb7ce92dac5c9f4a1680df98e5e53e8f5/lxml-6.0.0-pp310-pypy310_pp73-manylinux2014_aarch64.manylinux_2_17_aarch64.whl", hash = "sha256:40442e2a4456e9910875ac12951476d36c0870dcb38a68719f8c4686609897c4", size = 4216406, upload-time = "2025-06-28T18:47:45.518Z" },
    { url = "https://files.pythonhosted.org/packages/15/8f/d9bfb13dff715ee3b2a1ec2f4a021347ea3caf9aba93dea0cfe54c01969b/lxml-6.0.0-pp310-pypy310_pp73-manylinux2014_x86_64.manylinux_2_17_x86_64.whl", hash = "sha256:db0efd6bae1c4730b9c863fc4f5f3c0fa3e8f05cae2c44ae141cb9dfc7d091dc", size = 4326455, upload-time = "2025-06-28T18:47:48.411Z" },
    { url = "https://files.pythonhosted.org/packages/01/8b/fde194529ee8a27e6f5966d7eef05fa16f0567e4a8e8abc3b855ef6b3400/lxml-6.0.0-pp310-pypy310_pp73-manylinux_2_27_aarch64.manylinux_2_28_aarch64.whl", hash = "sha256:9ab542c91f5a47aaa58abdd8ea84b498e8e49fe4b883d67800017757a3eb78e8", size = 4268788, upload-time = "2025-06-26T16:28:02.776Z" },
    { url = "https://files.pythonhosted.org/packages/99/a8/3b8e2581b4f8370fc9e8dc343af4abdfadd9b9229970fc71e67bd31c7df1/lxml-6.0.0-pp310-pypy310_pp73-manylinux_2_27_x86_64.manylinux_2_28_x86_64.whl", hash = "sha256:013090383863b72c62a702d07678b658fa2567aa58d373d963cca245b017e065", size = 4411394, upload-time = "2025-06-26T16:28:05.179Z" },
    { url = "https://files.pythonhosted.org/packages/e7/a5/899a4719e02ff4383f3f96e5d1878f882f734377f10dfb69e73b5f223e44/lxml-6.0.0-pp310-pypy310_pp73-win_amd64.whl", hash = "sha256:c86df1c9af35d903d2b52d22ea3e66db8058d21dc0f59842ca5deb0595921141", size = 3517946, upload-time = "2025-06-26T16:28:07.665Z" },
]

[[package]]
name = "markdown"
version = "3.8.2"
source = { registry = "https://pypi.org/simple" }
sdist = { url = "https://files.pythonhosted.org/packages/d7/c2/4ab49206c17f75cb08d6311171f2d65798988db4360c4d1485bd0eedd67c/markdown-3.8.2.tar.gz", hash = "sha256:247b9a70dd12e27f67431ce62523e675b866d254f900c4fe75ce3dda62237c45", size = 362071, upload-time = "2025-06-19T17:12:44.483Z" }
wheels = [
    { url = "https://files.pythonhosted.org/packages/96/2b/34cc11786bc00d0f04d0f5fdc3a2b1ae0b6239eef72d3d345805f9ad92a1/markdown-3.8.2-py3-none-any.whl", hash = "sha256:5c83764dbd4e00bdd94d85a19b8d55ccca20fe35b2e678a1422b380324dd5f24", size = 106827, upload-time = "2025-06-19T17:12:42.994Z" },
]

[[package]]
name = "markdown-it-py"
version = "3.0.0"
source = { registry = "https://pypi.org/simple" }
dependencies = [
    { name = "mdurl" },
]
sdist = { url = "https://files.pythonhosted.org/packages/38/71/3b932df36c1a044d397a1f92d1cf91ee0a503d91e470cbd670aa66b07ed0/markdown-it-py-3.0.0.tar.gz", hash = "sha256:e3f60a94fa066dc52ec76661e37c851cb232d92f9886b15cb560aaada2df8feb", size = 74596, upload-time = "2023-06-03T06:41:14.443Z" }
wheels = [
    { url = "https://files.pythonhosted.org/packages/42/d7/1ec15b46af6af88f19b8e5ffea08fa375d433c998b8a7639e76935c14f1f/markdown_it_py-3.0.0-py3-none-any.whl", hash = "sha256:355216845c60bd96232cd8d8c40e8f9765cc86f46880e43a8fd22dc1a1a8cab1", size = 87528, upload-time = "2023-06-03T06:41:11.019Z" },
]

[[package]]
name = "markupsafe"
version = "3.0.2"
source = { registry = "https://pypi.org/simple" }
sdist = { url = "https://files.pythonhosted.org/packages/b2/97/5d42485e71dfc078108a86d6de8fa46db44a1a9295e89c5d6d4a06e23a62/markupsafe-3.0.2.tar.gz", hash = "sha256:ee55d3edf80167e48ea11a923c7386f4669df67d7994554387f84e7d8b0a2bf0", size = 20537, upload-time = "2024-10-18T15:21:54.129Z" }
wheels = [
    { url = "https://files.pythonhosted.org/packages/04/90/d08277ce111dd22f77149fd1a5d4653eeb3b3eaacbdfcbae5afb2600eebd/MarkupSafe-3.0.2-cp310-cp310-macosx_10_9_universal2.whl", hash = "sha256:7e94c425039cde14257288fd61dcfb01963e658efbc0ff54f5306b06054700f8", size = 14357, upload-time = "2024-10-18T15:20:51.44Z" },
    { url = "https://files.pythonhosted.org/packages/04/e1/6e2194baeae0bca1fae6629dc0cbbb968d4d941469cbab11a3872edff374/MarkupSafe-3.0.2-cp310-cp310-macosx_11_0_arm64.whl", hash = "sha256:9e2d922824181480953426608b81967de705c3cef4d1af983af849d7bd619158", size = 12393, upload-time = "2024-10-18T15:20:52.426Z" },
    { url = "https://files.pythonhosted.org/packages/1d/69/35fa85a8ece0a437493dc61ce0bb6d459dcba482c34197e3efc829aa357f/MarkupSafe-3.0.2-cp310-cp310-manylinux_2_17_aarch64.manylinux2014_aarch64.whl", hash = "sha256:38a9ef736c01fccdd6600705b09dc574584b89bea478200c5fbf112a6b0d5579", size = 21732, upload-time = "2024-10-18T15:20:53.578Z" },
    { url = "https://files.pythonhosted.org/packages/22/35/137da042dfb4720b638d2937c38a9c2df83fe32d20e8c8f3185dbfef05f7/MarkupSafe-3.0.2-cp310-cp310-manylinux_2_17_x86_64.manylinux2014_x86_64.whl", hash = "sha256:bbcb445fa71794da8f178f0f6d66789a28d7319071af7a496d4d507ed566270d", size = 20866, upload-time = "2024-10-18T15:20:55.06Z" },
    { url = "https://files.pythonhosted.org/packages/29/28/6d029a903727a1b62edb51863232152fd335d602def598dade38996887f0/MarkupSafe-3.0.2-cp310-cp310-manylinux_2_5_i686.manylinux1_i686.manylinux_2_17_i686.manylinux2014_i686.whl", hash = "sha256:57cb5a3cf367aeb1d316576250f65edec5bb3be939e9247ae594b4bcbc317dfb", size = 20964, upload-time = "2024-10-18T15:20:55.906Z" },
    { url = "https://files.pythonhosted.org/packages/cc/cd/07438f95f83e8bc028279909d9c9bd39e24149b0d60053a97b2bc4f8aa51/MarkupSafe-3.0.2-cp310-cp310-musllinux_1_2_aarch64.whl", hash = "sha256:3809ede931876f5b2ec92eef964286840ed3540dadf803dd570c3b7e13141a3b", size = 21977, upload-time = "2024-10-18T15:20:57.189Z" },
    { url = "https://files.pythonhosted.org/packages/29/01/84b57395b4cc062f9c4c55ce0df7d3108ca32397299d9df00fedd9117d3d/MarkupSafe-3.0.2-cp310-cp310-musllinux_1_2_i686.whl", hash = "sha256:e07c3764494e3776c602c1e78e298937c3315ccc9043ead7e685b7f2b8d47b3c", size = 21366, upload-time = "2024-10-18T15:20:58.235Z" },
    { url = "https://files.pythonhosted.org/packages/bd/6e/61ebf08d8940553afff20d1fb1ba7294b6f8d279df9fd0c0db911b4bbcfd/MarkupSafe-3.0.2-cp310-cp310-musllinux_1_2_x86_64.whl", hash = "sha256:b424c77b206d63d500bcb69fa55ed8d0e6a3774056bdc4839fc9298a7edca171", size = 21091, upload-time = "2024-10-18T15:20:59.235Z" },
    { url = "https://files.pythonhosted.org/packages/11/23/ffbf53694e8c94ebd1e7e491de185124277964344733c45481f32ede2499/MarkupSafe-3.0.2-cp310-cp310-win32.whl", hash = "sha256:fcabf5ff6eea076f859677f5f0b6b5c1a51e70a376b0579e0eadef8db48c6b50", size = 15065, upload-time = "2024-10-18T15:21:00.307Z" },
    { url = "https://files.pythonhosted.org/packages/44/06/e7175d06dd6e9172d4a69a72592cb3f7a996a9c396eee29082826449bbc3/MarkupSafe-3.0.2-cp310-cp310-win_amd64.whl", hash = "sha256:6af100e168aa82a50e186c82875a5893c5597a0c1ccdb0d8b40240b1f28b969a", size = 15514, upload-time = "2024-10-18T15:21:01.122Z" },
    { url = "https://files.pythonhosted.org/packages/6b/28/bbf83e3f76936960b850435576dd5e67034e200469571be53f69174a2dfd/MarkupSafe-3.0.2-cp311-cp311-macosx_10_9_universal2.whl", hash = "sha256:9025b4018f3a1314059769c7bf15441064b2207cb3f065e6ea1e7359cb46db9d", size = 14353, upload-time = "2024-10-18T15:21:02.187Z" },
    { url = "https://files.pythonhosted.org/packages/6c/30/316d194b093cde57d448a4c3209f22e3046c5bb2fb0820b118292b334be7/MarkupSafe-3.0.2-cp311-cp311-macosx_11_0_arm64.whl", hash = "sha256:93335ca3812df2f366e80509ae119189886b0f3c2b81325d39efdb84a1e2ae93", size = 12392, upload-time = "2024-10-18T15:21:02.941Z" },
    { url = "https://files.pythonhosted.org/packages/f2/96/9cdafba8445d3a53cae530aaf83c38ec64c4d5427d975c974084af5bc5d2/MarkupSafe-3.0.2-cp311-cp311-manylinux_2_17_aarch64.manylinux2014_aarch64.whl", hash = "sha256:2cb8438c3cbb25e220c2ab33bb226559e7afb3baec11c4f218ffa7308603c832", size = 23984, upload-time = "2024-10-18T15:21:03.953Z" },
    { url = "https://files.pythonhosted.org/packages/f1/a4/aefb044a2cd8d7334c8a47d3fb2c9f328ac48cb349468cc31c20b539305f/MarkupSafe-3.0.2-cp311-cp311-manylinux_2_17_x86_64.manylinux2014_x86_64.whl", hash = "sha256:a123e330ef0853c6e822384873bef7507557d8e4a082961e1defa947aa59ba84", size = 23120, upload-time = "2024-10-18T15:21:06.495Z" },
    { url = "https://files.pythonhosted.org/packages/8d/21/5e4851379f88f3fad1de30361db501300d4f07bcad047d3cb0449fc51f8c/MarkupSafe-3.0.2-cp311-cp311-manylinux_2_5_i686.manylinux1_i686.manylinux_2_17_i686.manylinux2014_i686.whl", hash = "sha256:1e084f686b92e5b83186b07e8a17fc09e38fff551f3602b249881fec658d3eca", size = 23032, upload-time = "2024-10-18T15:21:07.295Z" },
    { url = "https://files.pythonhosted.org/packages/00/7b/e92c64e079b2d0d7ddf69899c98842f3f9a60a1ae72657c89ce2655c999d/MarkupSafe-3.0.2-cp311-cp311-musllinux_1_2_aarch64.whl", hash = "sha256:d8213e09c917a951de9d09ecee036d5c7d36cb6cb7dbaece4c71a60d79fb9798", size = 24057, upload-time = "2024-10-18T15:21:08.073Z" },
    { url = "https://files.pythonhosted.org/packages/f9/ac/46f960ca323037caa0a10662ef97d0a4728e890334fc156b9f9e52bcc4ca/MarkupSafe-3.0.2-cp311-cp311-musllinux_1_2_i686.whl", hash = "sha256:5b02fb34468b6aaa40dfc198d813a641e3a63b98c2b05a16b9f80b7ec314185e", size = 23359, upload-time = "2024-10-18T15:21:09.318Z" },
    { url = "https://files.pythonhosted.org/packages/69/84/83439e16197337b8b14b6a5b9c2105fff81d42c2a7c5b58ac7b62ee2c3b1/MarkupSafe-3.0.2-cp311-cp311-musllinux_1_2_x86_64.whl", hash = "sha256:0bff5e0ae4ef2e1ae4fdf2dfd5b76c75e5c2fa4132d05fc1b0dabcd20c7e28c4", size = 23306, upload-time = "2024-10-18T15:21:10.185Z" },
    { url = "https://files.pythonhosted.org/packages/9a/34/a15aa69f01e2181ed8d2b685c0d2f6655d5cca2c4db0ddea775e631918cd/MarkupSafe-3.0.2-cp311-cp311-win32.whl", hash = "sha256:6c89876f41da747c8d3677a2b540fb32ef5715f97b66eeb0c6b66f5e3ef6f59d", size = 15094, upload-time = "2024-10-18T15:21:11.005Z" },
    { url = "https://files.pythonhosted.org/packages/da/b8/3a3bd761922d416f3dc5d00bfbed11f66b1ab89a0c2b6e887240a30b0f6b/MarkupSafe-3.0.2-cp311-cp311-win_amd64.whl", hash = "sha256:70a87b411535ccad5ef2f1df5136506a10775d267e197e4cf531ced10537bd6b", size = 15521, upload-time = "2024-10-18T15:21:12.911Z" },
    { url = "https://files.pythonhosted.org/packages/22/09/d1f21434c97fc42f09d290cbb6350d44eb12f09cc62c9476effdb33a18aa/MarkupSafe-3.0.2-cp312-cp312-macosx_10_13_universal2.whl", hash = "sha256:9778bd8ab0a994ebf6f84c2b949e65736d5575320a17ae8984a77fab08db94cf", size = 14274, upload-time = "2024-10-18T15:21:13.777Z" },
    { url = "https://files.pythonhosted.org/packages/6b/b0/18f76bba336fa5aecf79d45dcd6c806c280ec44538b3c13671d49099fdd0/MarkupSafe-3.0.2-cp312-cp312-macosx_11_0_arm64.whl", hash = "sha256:846ade7b71e3536c4e56b386c2a47adf5741d2d8b94ec9dc3e92e5e1ee1e2225", size = 12348, upload-time = "2024-10-18T15:21:14.822Z" },
    { url = "https://files.pythonhosted.org/packages/e0/25/dd5c0f6ac1311e9b40f4af06c78efde0f3b5cbf02502f8ef9501294c425b/MarkupSafe-3.0.2-cp312-cp312-manylinux_2_17_aarch64.manylinux2014_aarch64.whl", hash = "sha256:1c99d261bd2d5f6b59325c92c73df481e05e57f19837bdca8413b9eac4bd8028", size = 24149, upload-time = "2024-10-18T15:21:15.642Z" },
    { url = "https://files.pythonhosted.org/packages/f3/f0/89e7aadfb3749d0f52234a0c8c7867877876e0a20b60e2188e9850794c17/MarkupSafe-3.0.2-cp312-cp312-manylinux_2_17_x86_64.manylinux2014_x86_64.whl", hash = "sha256:e17c96c14e19278594aa4841ec148115f9c7615a47382ecb6b82bd8fea3ab0c8", size = 23118, upload-time = "2024-10-18T15:21:17.133Z" },
    { url = "https://files.pythonhosted.org/packages/d5/da/f2eeb64c723f5e3777bc081da884b414671982008c47dcc1873d81f625b6/MarkupSafe-3.0.2-cp312-cp312-manylinux_2_5_i686.manylinux1_i686.manylinux_2_17_i686.manylinux2014_i686.whl", hash = "sha256:88416bd1e65dcea10bc7569faacb2c20ce071dd1f87539ca2ab364bf6231393c", size = 22993, upload-time = "2024-10-18T15:21:18.064Z" },
    { url = "https://files.pythonhosted.org/packages/da/0e/1f32af846df486dce7c227fe0f2398dc7e2e51d4a370508281f3c1c5cddc/MarkupSafe-3.0.2-cp312-cp312-musllinux_1_2_aarch64.whl", hash = "sha256:2181e67807fc2fa785d0592dc2d6206c019b9502410671cc905d132a92866557", size = 24178, upload-time = "2024-10-18T15:21:18.859Z" },
    { url = "https://files.pythonhosted.org/packages/c4/f6/bb3ca0532de8086cbff5f06d137064c8410d10779c4c127e0e47d17c0b71/MarkupSafe-3.0.2-cp312-cp312-musllinux_1_2_i686.whl", hash = "sha256:52305740fe773d09cffb16f8ed0427942901f00adedac82ec8b67752f58a1b22", size = 23319, upload-time = "2024-10-18T15:21:19.671Z" },
    { url = "https://files.pythonhosted.org/packages/a2/82/8be4c96ffee03c5b4a034e60a31294daf481e12c7c43ab8e34a1453ee48b/MarkupSafe-3.0.2-cp312-cp312-musllinux_1_2_x86_64.whl", hash = "sha256:ad10d3ded218f1039f11a75f8091880239651b52e9bb592ca27de44eed242a48", size = 23352, upload-time = "2024-10-18T15:21:20.971Z" },
    { url = "https://files.pythonhosted.org/packages/51/ae/97827349d3fcffee7e184bdf7f41cd6b88d9919c80f0263ba7acd1bbcb18/MarkupSafe-3.0.2-cp312-cp312-win32.whl", hash = "sha256:0f4ca02bea9a23221c0182836703cbf8930c5e9454bacce27e767509fa286a30", size = 15097, upload-time = "2024-10-18T15:21:22.646Z" },
    { url = "https://files.pythonhosted.org/packages/c1/80/a61f99dc3a936413c3ee4e1eecac96c0da5ed07ad56fd975f1a9da5bc630/MarkupSafe-3.0.2-cp312-cp312-win_amd64.whl", hash = "sha256:8e06879fc22a25ca47312fbe7c8264eb0b662f6db27cb2d3bbbc74b1df4b9b87", size = 15601, upload-time = "2024-10-18T15:21:23.499Z" },
    { url = "https://files.pythonhosted.org/packages/83/0e/67eb10a7ecc77a0c2bbe2b0235765b98d164d81600746914bebada795e97/MarkupSafe-3.0.2-cp313-cp313-macosx_10_13_universal2.whl", hash = "sha256:ba9527cdd4c926ed0760bc301f6728ef34d841f405abf9d4f959c478421e4efd", size = 14274, upload-time = "2024-10-18T15:21:24.577Z" },
    { url = "https://files.pythonhosted.org/packages/2b/6d/9409f3684d3335375d04e5f05744dfe7e9f120062c9857df4ab490a1031a/MarkupSafe-3.0.2-cp313-cp313-macosx_11_0_arm64.whl", hash = "sha256:f8b3d067f2e40fe93e1ccdd6b2e1d16c43140e76f02fb1319a05cf2b79d99430", size = 12352, upload-time = "2024-10-18T15:21:25.382Z" },
    { url = "https://files.pythonhosted.org/packages/d2/f5/6eadfcd3885ea85fe2a7c128315cc1bb7241e1987443d78c8fe712d03091/MarkupSafe-3.0.2-cp313-cp313-manylinux_2_17_aarch64.manylinux2014_aarch64.whl", hash = "sha256:569511d3b58c8791ab4c2e1285575265991e6d8f8700c7be0e88f86cb0672094", size = 24122, upload-time = "2024-10-18T15:21:26.199Z" },
    { url = "https://files.pythonhosted.org/packages/0c/91/96cf928db8236f1bfab6ce15ad070dfdd02ed88261c2afafd4b43575e9e9/MarkupSafe-3.0.2-cp313-cp313-manylinux_2_17_x86_64.manylinux2014_x86_64.whl", hash = "sha256:15ab75ef81add55874e7ab7055e9c397312385bd9ced94920f2802310c930396", size = 23085, upload-time = "2024-10-18T15:21:27.029Z" },
    { url = "https://files.pythonhosted.org/packages/c2/cf/c9d56af24d56ea04daae7ac0940232d31d5a8354f2b457c6d856b2057d69/MarkupSafe-3.0.2-cp313-cp313-manylinux_2_5_i686.manylinux1_i686.manylinux_2_17_i686.manylinux2014_i686.whl", hash = "sha256:f3818cb119498c0678015754eba762e0d61e5b52d34c8b13d770f0719f7b1d79", size = 22978, upload-time = "2024-10-18T15:21:27.846Z" },
    { url = "https://files.pythonhosted.org/packages/2a/9f/8619835cd6a711d6272d62abb78c033bda638fdc54c4e7f4272cf1c0962b/MarkupSafe-3.0.2-cp313-cp313-musllinux_1_2_aarch64.whl", hash = "sha256:cdb82a876c47801bb54a690c5ae105a46b392ac6099881cdfb9f6e95e4014c6a", size = 24208, upload-time = "2024-10-18T15:21:28.744Z" },
    { url = "https://files.pythonhosted.org/packages/f9/bf/176950a1792b2cd2102b8ffeb5133e1ed984547b75db47c25a67d3359f77/MarkupSafe-3.0.2-cp313-cp313-musllinux_1_2_i686.whl", hash = "sha256:cabc348d87e913db6ab4aa100f01b08f481097838bdddf7c7a84b7575b7309ca", size = 23357, upload-time = "2024-10-18T15:21:29.545Z" },
    { url = "https://files.pythonhosted.org/packages/ce/4f/9a02c1d335caabe5c4efb90e1b6e8ee944aa245c1aaaab8e8a618987d816/MarkupSafe-3.0.2-cp313-cp313-musllinux_1_2_x86_64.whl", hash = "sha256:444dcda765c8a838eaae23112db52f1efaf750daddb2d9ca300bcae1039adc5c", size = 23344, upload-time = "2024-10-18T15:21:30.366Z" },
    { url = "https://files.pythonhosted.org/packages/ee/55/c271b57db36f748f0e04a759ace9f8f759ccf22b4960c270c78a394f58be/MarkupSafe-3.0.2-cp313-cp313-win32.whl", hash = "sha256:bcf3e58998965654fdaff38e58584d8937aa3096ab5354d493c77d1fdd66d7a1", size = 15101, upload-time = "2024-10-18T15:21:31.207Z" },
    { url = "https://files.pythonhosted.org/packages/29/88/07df22d2dd4df40aba9f3e402e6dc1b8ee86297dddbad4872bd5e7b0094f/MarkupSafe-3.0.2-cp313-cp313-win_amd64.whl", hash = "sha256:e6a2a455bd412959b57a172ce6328d2dd1f01cb2135efda2e4576e8a23fa3b0f", size = 15603, upload-time = "2024-10-18T15:21:32.032Z" },
    { url = "https://files.pythonhosted.org/packages/62/6a/8b89d24db2d32d433dffcd6a8779159da109842434f1dd2f6e71f32f738c/MarkupSafe-3.0.2-cp313-cp313t-macosx_10_13_universal2.whl", hash = "sha256:b5a6b3ada725cea8a5e634536b1b01c30bcdcd7f9c6fff4151548d5bf6b3a36c", size = 14510, upload-time = "2024-10-18T15:21:33.625Z" },
    { url = "https://files.pythonhosted.org/packages/7a/06/a10f955f70a2e5a9bf78d11a161029d278eeacbd35ef806c3fd17b13060d/MarkupSafe-3.0.2-cp313-cp313t-macosx_11_0_arm64.whl", hash = "sha256:a904af0a6162c73e3edcb969eeeb53a63ceeb5d8cf642fade7d39e7963a22ddb", size = 12486, upload-time = "2024-10-18T15:21:34.611Z" },
    { url = "https://files.pythonhosted.org/packages/34/cf/65d4a571869a1a9078198ca28f39fba5fbb910f952f9dbc5220afff9f5e6/MarkupSafe-3.0.2-cp313-cp313t-manylinux_2_17_aarch64.manylinux2014_aarch64.whl", hash = "sha256:4aa4e5faecf353ed117801a068ebab7b7e09ffb6e1d5e412dc852e0da018126c", size = 25480, upload-time = "2024-10-18T15:21:35.398Z" },
    { url = "https://files.pythonhosted.org/packages/0c/e3/90e9651924c430b885468b56b3d597cabf6d72be4b24a0acd1fa0e12af67/MarkupSafe-3.0.2-cp313-cp313t-manylinux_2_17_x86_64.manylinux2014_x86_64.whl", hash = "sha256:c0ef13eaeee5b615fb07c9a7dadb38eac06a0608b41570d8ade51c56539e509d", size = 23914, upload-time = "2024-10-18T15:21:36.231Z" },
    { url = "https://files.pythonhosted.org/packages/66/8c/6c7cf61f95d63bb866db39085150df1f2a5bd3335298f14a66b48e92659c/MarkupSafe-3.0.2-cp313-cp313t-manylinux_2_5_i686.manylinux1_i686.manylinux_2_17_i686.manylinux2014_i686.whl", hash = "sha256:d16a81a06776313e817c951135cf7340a3e91e8c1ff2fac444cfd75fffa04afe", size = 23796, upload-time = "2024-10-18T15:21:37.073Z" },
    { url = "https://files.pythonhosted.org/packages/bb/35/cbe9238ec3f47ac9a7c8b3df7a808e7cb50fe149dc7039f5f454b3fba218/MarkupSafe-3.0.2-cp313-cp313t-musllinux_1_2_aarch64.whl", hash = "sha256:6381026f158fdb7c72a168278597a5e3a5222e83ea18f543112b2662a9b699c5", size = 25473, upload-time = "2024-10-18T15:21:37.932Z" },
    { url = "https://files.pythonhosted.org/packages/e6/32/7621a4382488aa283cc05e8984a9c219abad3bca087be9ec77e89939ded9/MarkupSafe-3.0.2-cp313-cp313t-musllinux_1_2_i686.whl", hash = "sha256:3d79d162e7be8f996986c064d1c7c817f6df3a77fe3d6859f6f9e7be4b8c213a", size = 24114, upload-time = "2024-10-18T15:21:39.799Z" },
    { url = "https://files.pythonhosted.org/packages/0d/80/0985960e4b89922cb5a0bac0ed39c5b96cbc1a536a99f30e8c220a996ed9/MarkupSafe-3.0.2-cp313-cp313t-musllinux_1_2_x86_64.whl", hash = "sha256:131a3c7689c85f5ad20f9f6fb1b866f402c445b220c19fe4308c0b147ccd2ad9", size = 24098, upload-time = "2024-10-18T15:21:40.813Z" },
    { url = "https://files.pythonhosted.org/packages/82/78/fedb03c7d5380df2427038ec8d973587e90561b2d90cd472ce9254cf348b/MarkupSafe-3.0.2-cp313-cp313t-win32.whl", hash = "sha256:ba8062ed2cf21c07a9e295d5b8a2a5ce678b913b45fdf68c32d95d6c1291e0b6", size = 15208, upload-time = "2024-10-18T15:21:41.814Z" },
    { url = "https://files.pythonhosted.org/packages/4f/65/6079a46068dfceaeabb5dcad6d674f5f5c61a6fa5673746f42a9f4c233b3/MarkupSafe-3.0.2-cp313-cp313t-win_amd64.whl", hash = "sha256:e444a31f8db13eb18ada366ab3cf45fd4b31e4db1236a4448f68778c1d1a5a2f", size = 15739, upload-time = "2024-10-18T15:21:42.784Z" },
]

[[package]]
name = "mccabe"
version = "0.7.0"
source = { registry = "https://pypi.org/simple" }
sdist = { url = "https://files.pythonhosted.org/packages/e7/ff/0ffefdcac38932a54d2b5eed4e0ba8a408f215002cd178ad1df0f2806ff8/mccabe-0.7.0.tar.gz", hash = "sha256:348e0240c33b60bbdf4e523192ef919f28cb2c3d7d5c7794f74009290f236325", size = 9658, upload-time = "2022-01-24T01:14:51.113Z" }
wheels = [
    { url = "https://files.pythonhosted.org/packages/27/1a/1f68f9ba0c207934b35b86a8ca3aad8395a3d6dd7921c0686e23853ff5a9/mccabe-0.7.0-py2.py3-none-any.whl", hash = "sha256:6c2d30ab6be0e4a46919781807b4f0d834ebdd6c6e3dca0bda5a15f863427b6e", size = 7350, upload-time = "2022-01-24T01:14:49.62Z" },
]

[[package]]
name = "mdit-py-plugins"
version = "0.5.0"
source = { registry = "https://pypi.org/simple" }
dependencies = [
    { name = "markdown-it-py" },
]
sdist = { url = "https://files.pythonhosted.org/packages/b2/fd/a756d36c0bfba5f6e39a1cdbdbfdd448dc02692467d83816dff4592a1ebc/mdit_py_plugins-0.5.0.tar.gz", hash = "sha256:f4918cb50119f50446560513a8e311d574ff6aaed72606ddae6d35716fe809c6", size = 44655, upload-time = "2025-08-11T07:25:49.083Z" }
wheels = [
    { url = "https://files.pythonhosted.org/packages/fb/86/dd6e5db36df29e76c7a7699123569a4a18c1623ce68d826ed96c62643cae/mdit_py_plugins-0.5.0-py3-none-any.whl", hash = "sha256:07a08422fc1936a5d26d146759e9155ea466e842f5ab2f7d2266dd084c8dab1f", size = 57205, upload-time = "2025-08-11T07:25:47.597Z" },
]

[[package]]
name = "mdurl"
version = "0.1.2"
source = { registry = "https://pypi.org/simple" }
sdist = { url = "https://files.pythonhosted.org/packages/d6/54/cfe61301667036ec958cb99bd3efefba235e65cdeb9c84d24a8293ba1d90/mdurl-0.1.2.tar.gz", hash = "sha256:bb413d29f5eea38f31dd4754dd7377d4465116fb207585f97bf925588687c1ba", size = 8729, upload-time = "2022-08-14T12:40:10.846Z" }
wheels = [
    { url = "https://files.pythonhosted.org/packages/b3/38/89ba8ad64ae25be8de66a6d463314cf1eb366222074cfda9ee839c56a4b4/mdurl-0.1.2-py3-none-any.whl", hash = "sha256:84008a41e51615a49fc9966191ff91509e3c40b939176e643fd50a5c2196b8f8", size = 9979, upload-time = "2022-08-14T12:40:09.779Z" },
]

[[package]]
name = "more-itertools"
version = "10.7.0"
source = { registry = "https://pypi.org/simple" }
sdist = { url = "https://files.pythonhosted.org/packages/ce/a0/834b0cebabbfc7e311f30b46c8188790a37f89fc8d756660346fe5abfd09/more_itertools-10.7.0.tar.gz", hash = "sha256:9fddd5403be01a94b204faadcff459ec3568cf110265d3c54323e1e866ad29d3", size = 127671, upload-time = "2025-04-22T14:17:41.838Z" }
wheels = [
    { url = "https://files.pythonhosted.org/packages/2b/9f/7ba6f94fc1e9ac3d2b853fdff3035fb2fa5afbed898c4a72b8a020610594/more_itertools-10.7.0-py3-none-any.whl", hash = "sha256:d43980384673cb07d2f7d2d918c616b30c659c089ee23953f601d6609c67510e", size = 65278, upload-time = "2025-04-22T14:17:40.49Z" },
]

[[package]]
name = "msgpack"
version = "1.1.1"
source = { registry = "https://pypi.org/simple" }
sdist = { url = "https://files.pythonhosted.org/packages/45/b1/ea4f68038a18c77c9467400d166d74c4ffa536f34761f7983a104357e614/msgpack-1.1.1.tar.gz", hash = "sha256:77b79ce34a2bdab2594f490c8e80dd62a02d650b91a75159a63ec413b8d104cd", size = 173555, upload-time = "2025-06-13T06:52:51.324Z" }
wheels = [
    { url = "https://files.pythonhosted.org/packages/33/52/f30da112c1dc92cf64f57d08a273ac771e7b29dea10b4b30369b2d7e8546/msgpack-1.1.1-cp310-cp310-macosx_10_9_x86_64.whl", hash = "sha256:353b6fc0c36fde68b661a12949d7d49f8f51ff5fa019c1e47c87c4ff34b080ed", size = 81799, upload-time = "2025-06-13T06:51:37.228Z" },
    { url = "https://files.pythonhosted.org/packages/e4/35/7bfc0def2f04ab4145f7f108e3563f9b4abae4ab0ed78a61f350518cc4d2/msgpack-1.1.1-cp310-cp310-macosx_11_0_arm64.whl", hash = "sha256:79c408fcf76a958491b4e3b103d1c417044544b68e96d06432a189b43d1215c8", size = 78278, upload-time = "2025-06-13T06:51:38.534Z" },
    { url = "https://files.pythonhosted.org/packages/e8/c5/df5d6c1c39856bc55f800bf82778fd4c11370667f9b9e9d51b2f5da88f20/msgpack-1.1.1-cp310-cp310-manylinux_2_17_aarch64.manylinux2014_aarch64.whl", hash = "sha256:78426096939c2c7482bf31ef15ca219a9e24460289c00dd0b94411040bb73ad2", size = 402805, upload-time = "2025-06-13T06:51:39.538Z" },
    { url = "https://files.pythonhosted.org/packages/20/8e/0bb8c977efecfe6ea7116e2ed73a78a8d32a947f94d272586cf02a9757db/msgpack-1.1.1-cp310-cp310-manylinux_2_17_x86_64.manylinux2014_x86_64.whl", hash = "sha256:8b17ba27727a36cb73aabacaa44b13090feb88a01d012c0f4be70c00f75048b4", size = 408642, upload-time = "2025-06-13T06:51:41.092Z" },
    { url = "https://files.pythonhosted.org/packages/59/a1/731d52c1aeec52006be6d1f8027c49fdc2cfc3ab7cbe7c28335b2910d7b6/msgpack-1.1.1-cp310-cp310-manylinux_2_5_i686.manylinux1_i686.manylinux_2_17_i686.manylinux2014_i686.whl", hash = "sha256:7a17ac1ea6ec3c7687d70201cfda3b1e8061466f28f686c24f627cae4ea8efd0", size = 395143, upload-time = "2025-06-13T06:51:42.575Z" },
    { url = "https://files.pythonhosted.org/packages/2b/92/b42911c52cda2ba67a6418ffa7d08969edf2e760b09015593c8a8a27a97d/msgpack-1.1.1-cp310-cp310-musllinux_1_2_aarch64.whl", hash = "sha256:88d1e966c9235c1d4e2afac21ca83933ba59537e2e2727a999bf3f515ca2af26", size = 395986, upload-time = "2025-06-13T06:51:43.807Z" },
    { url = "https://files.pythonhosted.org/packages/61/dc/8ae165337e70118d4dab651b8b562dd5066dd1e6dd57b038f32ebc3e2f07/msgpack-1.1.1-cp310-cp310-musllinux_1_2_i686.whl", hash = "sha256:f6d58656842e1b2ddbe07f43f56b10a60f2ba5826164910968f5933e5178af75", size = 402682, upload-time = "2025-06-13T06:51:45.534Z" },
    { url = "https://files.pythonhosted.org/packages/58/27/555851cb98dcbd6ce041df1eacb25ac30646575e9cd125681aa2f4b1b6f1/msgpack-1.1.1-cp310-cp310-musllinux_1_2_x86_64.whl", hash = "sha256:96decdfc4adcbc087f5ea7ebdcfd3dee9a13358cae6e81d54be962efc38f6338", size = 406368, upload-time = "2025-06-13T06:51:46.97Z" },
    { url = "https://files.pythonhosted.org/packages/d4/64/39a26add4ce16f24e99eabb9005e44c663db00e3fce17d4ae1ae9d61df99/msgpack-1.1.1-cp310-cp310-win32.whl", hash = "sha256:6640fd979ca9a212e4bcdf6eb74051ade2c690b862b679bfcb60ae46e6dc4bfd", size = 65004, upload-time = "2025-06-13T06:51:48.582Z" },
    { url = "https://files.pythonhosted.org/packages/7d/18/73dfa3e9d5d7450d39debde5b0d848139f7de23bd637a4506e36c9800fd6/msgpack-1.1.1-cp310-cp310-win_amd64.whl", hash = "sha256:8b65b53204fe1bd037c40c4148d00ef918eb2108d24c9aaa20bc31f9810ce0a8", size = 71548, upload-time = "2025-06-13T06:51:49.558Z" },
    { url = "https://files.pythonhosted.org/packages/7f/83/97f24bf9848af23fe2ba04380388216defc49a8af6da0c28cc636d722502/msgpack-1.1.1-cp311-cp311-macosx_10_9_x86_64.whl", hash = "sha256:71ef05c1726884e44f8b1d1773604ab5d4d17729d8491403a705e649116c9558", size = 82728, upload-time = "2025-06-13T06:51:50.68Z" },
    { url = "https://files.pythonhosted.org/packages/aa/7f/2eaa388267a78401f6e182662b08a588ef4f3de6f0eab1ec09736a7aaa2b/msgpack-1.1.1-cp311-cp311-macosx_11_0_arm64.whl", hash = "sha256:36043272c6aede309d29d56851f8841ba907a1a3d04435e43e8a19928e243c1d", size = 79279, upload-time = "2025-06-13T06:51:51.72Z" },
    { url = "https://files.pythonhosted.org/packages/f8/46/31eb60f4452c96161e4dfd26dbca562b4ec68c72e4ad07d9566d7ea35e8a/msgpack-1.1.1-cp311-cp311-manylinux_2_17_aarch64.manylinux2014_aarch64.whl", hash = "sha256:a32747b1b39c3ac27d0670122b57e6e57f28eefb725e0b625618d1b59bf9d1e0", size = 423859, upload-time = "2025-06-13T06:51:52.749Z" },
    { url = "https://files.pythonhosted.org/packages/45/16/a20fa8c32825cc7ae8457fab45670c7a8996d7746ce80ce41cc51e3b2bd7/msgpack-1.1.1-cp311-cp311-manylinux_2_17_x86_64.manylinux2014_x86_64.whl", hash = "sha256:8a8b10fdb84a43e50d38057b06901ec9da52baac6983d3f709d8507f3889d43f", size = 429975, upload-time = "2025-06-13T06:51:53.97Z" },
    { url = "https://files.pythonhosted.org/packages/86/ea/6c958e07692367feeb1a1594d35e22b62f7f476f3c568b002a5ea09d443d/msgpack-1.1.1-cp311-cp311-manylinux_2_5_i686.manylinux1_i686.manylinux_2_17_i686.manylinux2014_i686.whl", hash = "sha256:ba0c325c3f485dc54ec298d8b024e134acf07c10d494ffa24373bea729acf704", size = 413528, upload-time = "2025-06-13T06:51:55.507Z" },
    { url = "https://files.pythonhosted.org/packages/75/05/ac84063c5dae79722bda9f68b878dc31fc3059adb8633c79f1e82c2cd946/msgpack-1.1.1-cp311-cp311-musllinux_1_2_aarch64.whl", hash = "sha256:88daaf7d146e48ec71212ce21109b66e06a98e5e44dca47d853cbfe171d6c8d2", size = 413338, upload-time = "2025-06-13T06:51:57.023Z" },
    { url = "https://files.pythonhosted.org/packages/69/e8/fe86b082c781d3e1c09ca0f4dacd457ede60a13119b6ce939efe2ea77b76/msgpack-1.1.1-cp311-cp311-musllinux_1_2_i686.whl", hash = "sha256:d8b55ea20dc59b181d3f47103f113e6f28a5e1c89fd5b67b9140edb442ab67f2", size = 422658, upload-time = "2025-06-13T06:51:58.419Z" },
    { url = "https://files.pythonhosted.org/packages/3b/2b/bafc9924df52d8f3bb7c00d24e57be477f4d0f967c0a31ef5e2225e035c7/msgpack-1.1.1-cp311-cp311-musllinux_1_2_x86_64.whl", hash = "sha256:4a28e8072ae9779f20427af07f53bbb8b4aa81151054e882aee333b158da8752", size = 427124, upload-time = "2025-06-13T06:51:59.969Z" },
    { url = "https://files.pythonhosted.org/packages/a2/3b/1f717e17e53e0ed0b68fa59e9188f3f610c79d7151f0e52ff3cd8eb6b2dc/msgpack-1.1.1-cp311-cp311-win32.whl", hash = "sha256:7da8831f9a0fdb526621ba09a281fadc58ea12701bc709e7b8cbc362feabc295", size = 65016, upload-time = "2025-06-13T06:52:01.294Z" },
    { url = "https://files.pythonhosted.org/packages/48/45/9d1780768d3b249accecc5a38c725eb1e203d44a191f7b7ff1941f7df60c/msgpack-1.1.1-cp311-cp311-win_amd64.whl", hash = "sha256:5fd1b58e1431008a57247d6e7cc4faa41c3607e8e7d4aaf81f7c29ea013cb458", size = 72267, upload-time = "2025-06-13T06:52:02.568Z" },
    { url = "https://files.pythonhosted.org/packages/e3/26/389b9c593eda2b8551b2e7126ad3a06af6f9b44274eb3a4f054d48ff7e47/msgpack-1.1.1-cp312-cp312-macosx_10_13_x86_64.whl", hash = "sha256:ae497b11f4c21558d95de9f64fff7053544f4d1a17731c866143ed6bb4591238", size = 82359, upload-time = "2025-06-13T06:52:03.909Z" },
    { url = "https://files.pythonhosted.org/packages/ab/65/7d1de38c8a22cf8b1551469159d4b6cf49be2126adc2482de50976084d78/msgpack-1.1.1-cp312-cp312-macosx_11_0_arm64.whl", hash = "sha256:33be9ab121df9b6b461ff91baac6f2731f83d9b27ed948c5b9d1978ae28bf157", size = 79172, upload-time = "2025-06-13T06:52:05.246Z" },
    { url = "https://files.pythonhosted.org/packages/0f/bd/cacf208b64d9577a62c74b677e1ada005caa9b69a05a599889d6fc2ab20a/msgpack-1.1.1-cp312-cp312-manylinux_2_17_aarch64.manylinux2014_aarch64.whl", hash = "sha256:6f64ae8fe7ffba251fecb8408540c34ee9df1c26674c50c4544d72dbf792e5ce", size = 425013, upload-time = "2025-06-13T06:52:06.341Z" },
    { url = "https://files.pythonhosted.org/packages/4d/ec/fd869e2567cc9c01278a736cfd1697941ba0d4b81a43e0aa2e8d71dab208/msgpack-1.1.1-cp312-cp312-manylinux_2_17_x86_64.manylinux2014_x86_64.whl", hash = "sha256:a494554874691720ba5891c9b0b39474ba43ffb1aaf32a5dac874effb1619e1a", size = 426905, upload-time = "2025-06-13T06:52:07.501Z" },
    { url = "https://files.pythonhosted.org/packages/55/2a/35860f33229075bce803a5593d046d8b489d7ba2fc85701e714fc1aaf898/msgpack-1.1.1-cp312-cp312-manylinux_2_5_i686.manylinux1_i686.manylinux_2_17_i686.manylinux2014_i686.whl", hash = "sha256:cb643284ab0ed26f6957d969fe0dd8bb17beb567beb8998140b5e38a90974f6c", size = 407336, upload-time = "2025-06-13T06:52:09.047Z" },
    { url = "https://files.pythonhosted.org/packages/8c/16/69ed8f3ada150bf92745fb4921bd621fd2cdf5a42e25eb50bcc57a5328f0/msgpack-1.1.1-cp312-cp312-musllinux_1_2_aarch64.whl", hash = "sha256:d275a9e3c81b1093c060c3837e580c37f47c51eca031f7b5fb76f7b8470f5f9b", size = 409485, upload-time = "2025-06-13T06:52:10.382Z" },
    { url = "https://files.pythonhosted.org/packages/c6/b6/0c398039e4c6d0b2e37c61d7e0e9d13439f91f780686deb8ee64ecf1ae71/msgpack-1.1.1-cp312-cp312-musllinux_1_2_i686.whl", hash = "sha256:4fd6b577e4541676e0cc9ddc1709d25014d3ad9a66caa19962c4f5de30fc09ef", size = 412182, upload-time = "2025-06-13T06:52:11.644Z" },
    { url = "https://files.pythonhosted.org/packages/b8/d0/0cf4a6ecb9bc960d624c93effaeaae75cbf00b3bc4a54f35c8507273cda1/msgpack-1.1.1-cp312-cp312-musllinux_1_2_x86_64.whl", hash = "sha256:bb29aaa613c0a1c40d1af111abf025f1732cab333f96f285d6a93b934738a68a", size = 419883, upload-time = "2025-06-13T06:52:12.806Z" },
    { url = "https://files.pythonhosted.org/packages/62/83/9697c211720fa71a2dfb632cad6196a8af3abea56eece220fde4674dc44b/msgpack-1.1.1-cp312-cp312-win32.whl", hash = "sha256:870b9a626280c86cff9c576ec0d9cbcc54a1e5ebda9cd26dab12baf41fee218c", size = 65406, upload-time = "2025-06-13T06:52:14.271Z" },
    { url = "https://files.pythonhosted.org/packages/c0/23/0abb886e80eab08f5e8c485d6f13924028602829f63b8f5fa25a06636628/msgpack-1.1.1-cp312-cp312-win_amd64.whl", hash = "sha256:5692095123007180dca3e788bb4c399cc26626da51629a31d40207cb262e67f4", size = 72558, upload-time = "2025-06-13T06:52:15.252Z" },
    { url = "https://files.pythonhosted.org/packages/a1/38/561f01cf3577430b59b340b51329803d3a5bf6a45864a55f4ef308ac11e3/msgpack-1.1.1-cp313-cp313-macosx_10_13_x86_64.whl", hash = "sha256:3765afa6bd4832fc11c3749be4ba4b69a0e8d7b728f78e68120a157a4c5d41f0", size = 81677, upload-time = "2025-06-13T06:52:16.64Z" },
    { url = "https://files.pythonhosted.org/packages/09/48/54a89579ea36b6ae0ee001cba8c61f776451fad3c9306cd80f5b5c55be87/msgpack-1.1.1-cp313-cp313-macosx_11_0_arm64.whl", hash = "sha256:8ddb2bcfd1a8b9e431c8d6f4f7db0773084e107730ecf3472f1dfe9ad583f3d9", size = 78603, upload-time = "2025-06-13T06:52:17.843Z" },
    { url = "https://files.pythonhosted.org/packages/a0/60/daba2699b308e95ae792cdc2ef092a38eb5ee422f9d2fbd4101526d8a210/msgpack-1.1.1-cp313-cp313-manylinux_2_17_aarch64.manylinux2014_aarch64.whl", hash = "sha256:196a736f0526a03653d829d7d4c5500a97eea3648aebfd4b6743875f28aa2af8", size = 420504, upload-time = "2025-06-13T06:52:18.982Z" },
    { url = "https://files.pythonhosted.org/packages/20/22/2ebae7ae43cd8f2debc35c631172ddf14e2a87ffcc04cf43ff9df9fff0d3/msgpack-1.1.1-cp313-cp313-manylinux_2_17_x86_64.manylinux2014_x86_64.whl", hash = "sha256:9d592d06e3cc2f537ceeeb23d38799c6ad83255289bb84c2e5792e5a8dea268a", size = 423749, upload-time = "2025-06-13T06:52:20.211Z" },
    { url = "https://files.pythonhosted.org/packages/40/1b/54c08dd5452427e1179a40b4b607e37e2664bca1c790c60c442c8e972e47/msgpack-1.1.1-cp313-cp313-manylinux_2_5_i686.manylinux1_i686.manylinux_2_17_i686.manylinux2014_i686.whl", hash = "sha256:4df2311b0ce24f06ba253fda361f938dfecd7b961576f9be3f3fbd60e87130ac", size = 404458, upload-time = "2025-06-13T06:52:21.429Z" },
    { url = "https://files.pythonhosted.org/packages/2e/60/6bb17e9ffb080616a51f09928fdd5cac1353c9becc6c4a8abd4e57269a16/msgpack-1.1.1-cp313-cp313-musllinux_1_2_aarch64.whl", hash = "sha256:e4141c5a32b5e37905b5940aacbc59739f036930367d7acce7a64e4dec1f5e0b", size = 405976, upload-time = "2025-06-13T06:52:22.995Z" },
    { url = "https://files.pythonhosted.org/packages/ee/97/88983e266572e8707c1f4b99c8fd04f9eb97b43f2db40e3172d87d8642db/msgpack-1.1.1-cp313-cp313-musllinux_1_2_i686.whl", hash = "sha256:b1ce7f41670c5a69e1389420436f41385b1aa2504c3b0c30620764b15dded2e7", size = 408607, upload-time = "2025-06-13T06:52:24.152Z" },
    { url = "https://files.pythonhosted.org/packages/bc/66/36c78af2efaffcc15a5a61ae0df53a1d025f2680122e2a9eb8442fed3ae4/msgpack-1.1.1-cp313-cp313-musllinux_1_2_x86_64.whl", hash = "sha256:4147151acabb9caed4e474c3344181e91ff7a388b888f1e19ea04f7e73dc7ad5", size = 424172, upload-time = "2025-06-13T06:52:25.704Z" },
    { url = "https://files.pythonhosted.org/packages/8c/87/a75eb622b555708fe0427fab96056d39d4c9892b0c784b3a721088c7ee37/msgpack-1.1.1-cp313-cp313-win32.whl", hash = "sha256:500e85823a27d6d9bba1d057c871b4210c1dd6fb01fbb764e37e4e8847376323", size = 65347, upload-time = "2025-06-13T06:52:26.846Z" },
    { url = "https://files.pythonhosted.org/packages/ca/91/7dc28d5e2a11a5ad804cf2b7f7a5fcb1eb5a4966d66a5d2b41aee6376543/msgpack-1.1.1-cp313-cp313-win_amd64.whl", hash = "sha256:6d489fba546295983abd142812bda76b57e33d0b9f5d5b71c09a583285506f69", size = 72341, upload-time = "2025-06-13T06:52:27.835Z" },
]

[[package]]
name = "mypy"
version = "1.19.0"
source = { registry = "https://pypi.org/simple" }
dependencies = [
    { name = "librt" },
    { name = "mypy-extensions" },
    { name = "pathspec" },
    { name = "tomli", marker = "python_full_version < '3.11'" },
    { name = "typing-extensions" },
]
sdist = { url = "https://files.pythonhosted.org/packages/f9/b5/b58cdc25fadd424552804bf410855d52324183112aa004f0732c5f6324cf/mypy-1.19.0.tar.gz", hash = "sha256:f6b874ca77f733222641e5c46e4711648c4037ea13646fd0cdc814c2eaec2528", size = 3579025, upload-time = "2025-11-28T15:49:01.26Z" }
wheels = [
    { url = "https://files.pythonhosted.org/packages/98/8f/55fb488c2b7dabd76e3f30c10f7ab0f6190c1fcbc3e97b1e588ec625bbe2/mypy-1.19.0-cp310-cp310-macosx_10_9_x86_64.whl", hash = "sha256:6148ede033982a8c5ca1143de34c71836a09f105068aaa8b7d5edab2b053e6c8", size = 13093239, upload-time = "2025-11-28T15:45:11.342Z" },
    { url = "https://files.pythonhosted.org/packages/72/1b/278beea978456c56b3262266274f335c3ba5ff2c8108b3b31bec1ffa4c1d/mypy-1.19.0-cp310-cp310-macosx_11_0_arm64.whl", hash = "sha256:a9ac09e52bb0f7fb912f5d2a783345c72441a08ef56ce3e17c1752af36340a39", size = 12156128, upload-time = "2025-11-28T15:46:02.566Z" },
    { url = "https://files.pythonhosted.org/packages/21/f8/e06f951902e136ff74fd7a4dc4ef9d884faeb2f8eb9c49461235714f079f/mypy-1.19.0-cp310-cp310-manylinux2014_aarch64.manylinux_2_17_aarch64.manylinux_2_28_aarch64.whl", hash = "sha256:11f7254c15ab3f8ed68f8e8f5cbe88757848df793e31c36aaa4d4f9783fd08ab", size = 12753508, upload-time = "2025-11-28T15:44:47.538Z" },
    { url = "https://files.pythonhosted.org/packages/67/5a/d035c534ad86e09cee274d53cf0fd769c0b29ca6ed5b32e205be3c06878c/mypy-1.19.0-cp310-cp310-manylinux2014_x86_64.manylinux_2_17_x86_64.manylinux_2_28_x86_64.whl", hash = "sha256:318ba74f75899b0e78b847d8c50821e4c9637c79d9a59680fc1259f29338cb3e", size = 13507553, upload-time = "2025-11-28T15:44:39.26Z" },
    { url = "https://files.pythonhosted.org/packages/6a/17/c4a5498e00071ef29e483a01558b285d086825b61cf1fb2629fbdd019d94/mypy-1.19.0-cp310-cp310-musllinux_1_2_x86_64.whl", hash = "sha256:cf7d84f497f78b682edd407f14a7b6e1a2212b433eedb054e2081380b7395aa3", size = 13792898, upload-time = "2025-11-28T15:44:31.102Z" },
    { url = "https://files.pythonhosted.org/packages/67/f6/bb542422b3ee4399ae1cdc463300d2d91515ab834c6233f2fd1d52fa21e0/mypy-1.19.0-cp310-cp310-win_amd64.whl", hash = "sha256:c3385246593ac2b97f155a0e9639be906e73534630f663747c71908dfbf26134", size = 10048835, upload-time = "2025-11-28T15:48:15.744Z" },
    { url = "https://files.pythonhosted.org/packages/0f/d2/010fb171ae5ac4a01cc34fbacd7544531e5ace95c35ca166dd8fd1b901d0/mypy-1.19.0-cp311-cp311-macosx_10_9_x86_64.whl", hash = "sha256:a31e4c28e8ddb042c84c5e977e28a21195d086aaffaf08b016b78e19c9ef8106", size = 13010563, upload-time = "2025-11-28T15:48:23.975Z" },
    { url = "https://files.pythonhosted.org/packages/41/6b/63f095c9f1ce584fdeb595d663d49e0980c735a1d2004720ccec252c5d47/mypy-1.19.0-cp311-cp311-macosx_11_0_arm64.whl", hash = "sha256:34ec1ac66d31644f194b7c163d7f8b8434f1b49719d403a5d26c87fff7e913f7", size = 12077037, upload-time = "2025-11-28T15:47:51.582Z" },
    { url = "https://files.pythonhosted.org/packages/d7/83/6cb93d289038d809023ec20eb0b48bbb1d80af40511fa077da78af6ff7c7/mypy-1.19.0-cp311-cp311-manylinux2014_aarch64.manylinux_2_17_aarch64.manylinux_2_28_aarch64.whl", hash = "sha256:cb64b0ba5980466a0f3f9990d1c582bcab8db12e29815ecb57f1408d99b4bff7", size = 12680255, upload-time = "2025-11-28T15:46:57.628Z" },
    { url = "https://files.pythonhosted.org/packages/99/db/d217815705987d2cbace2edd9100926196d6f85bcb9b5af05058d6e3c8ad/mypy-1.19.0-cp311-cp311-manylinux2014_x86_64.manylinux_2_17_x86_64.manylinux_2_28_x86_64.whl", hash = "sha256:120cffe120cca5c23c03c77f84abc0c14c5d2e03736f6c312480020082f1994b", size = 13421472, upload-time = "2025-11-28T15:47:59.655Z" },
    { url = "https://files.pythonhosted.org/packages/4e/51/d2beaca7c497944b07594f3f8aad8d2f0e8fc53677059848ae5d6f4d193e/mypy-1.19.0-cp311-cp311-musllinux_1_2_x86_64.whl", hash = "sha256:7a500ab5c444268a70565e374fc803972bfd1f09545b13418a5174e29883dab7", size = 13651823, upload-time = "2025-11-28T15:45:29.318Z" },
    { url = "https://files.pythonhosted.org/packages/aa/d1/7883dcf7644db3b69490f37b51029e0870aac4a7ad34d09ceae709a3df44/mypy-1.19.0-cp311-cp311-win_amd64.whl", hash = "sha256:c14a98bc63fd867530e8ec82f217dae29d0550c86e70debc9667fff1ec83284e", size = 10049077, upload-time = "2025-11-28T15:45:39.818Z" },
    { url = "https://files.pythonhosted.org/packages/11/7e/1afa8fb188b876abeaa14460dc4983f909aaacaa4bf5718c00b2c7e0b3d5/mypy-1.19.0-cp312-cp312-macosx_10_13_x86_64.whl", hash = "sha256:0fb3115cb8fa7c5f887c8a8d81ccdcb94cff334684980d847e5a62e926910e1d", size = 13207728, upload-time = "2025-11-28T15:46:26.463Z" },
    { url = "https://files.pythonhosted.org/packages/b2/13/f103d04962bcbefb1644f5ccb235998b32c337d6c13145ea390b9da47f3e/mypy-1.19.0-cp312-cp312-macosx_11_0_arm64.whl", hash = "sha256:f3e19e3b897562276bb331074d64c076dbdd3e79213f36eed4e592272dabd760", size = 12202945, upload-time = "2025-11-28T15:48:49.143Z" },
    { url = "https://files.pythonhosted.org/packages/e4/93/a86a5608f74a22284a8ccea8592f6e270b61f95b8588951110ad797c2ddd/mypy-1.19.0-cp312-cp312-manylinux2014_aarch64.manylinux_2_17_aarch64.manylinux_2_28_aarch64.whl", hash = "sha256:b9d491295825182fba01b6ffe2c6fe4e5a49dbf4e2bb4d1217b6ced3b4797bc6", size = 12718673, upload-time = "2025-11-28T15:47:37.193Z" },
    { url = "https://files.pythonhosted.org/packages/3d/58/cf08fff9ced0423b858f2a7495001fda28dc058136818ee9dffc31534ea9/mypy-1.19.0-cp312-cp312-manylinux2014_x86_64.manylinux_2_17_x86_64.manylinux_2_28_x86_64.whl", hash = "sha256:6016c52ab209919b46169651b362068f632efcd5eb8ef9d1735f6f86da7853b2", size = 13608336, upload-time = "2025-11-28T15:48:32.625Z" },
    { url = "https://files.pythonhosted.org/packages/64/ed/9c509105c5a6d4b73bb08733102a3ea62c25bc02c51bca85e3134bf912d3/mypy-1.19.0-cp312-cp312-musllinux_1_2_x86_64.whl", hash = "sha256:f188dcf16483b3e59f9278c4ed939ec0254aa8a60e8fc100648d9ab5ee95a431", size = 13833174, upload-time = "2025-11-28T15:45:48.091Z" },
    { url = "https://files.pythonhosted.org/packages/cd/71/01939b66e35c6f8cb3e6fdf0b657f0fd24de2f8ba5e523625c8e72328208/mypy-1.19.0-cp312-cp312-win_amd64.whl", hash = "sha256:0e3c3d1e1d62e678c339e7ade72746a9e0325de42cd2cccc51616c7b2ed1a018", size = 10112208, upload-time = "2025-11-28T15:46:41.702Z" },
    { url = "https://files.pythonhosted.org/packages/cb/0d/a1357e6bb49e37ce26fcf7e3cc55679ce9f4ebee0cd8b6ee3a0e301a9210/mypy-1.19.0-cp313-cp313-macosx_10_13_x86_64.whl", hash = "sha256:7686ed65dbabd24d20066f3115018d2dce030d8fa9db01aa9f0a59b6813e9f9e", size = 13191993, upload-time = "2025-11-28T15:47:22.336Z" },
    { url = "https://files.pythonhosted.org/packages/5d/75/8e5d492a879ec4490e6ba664b5154e48c46c85b5ac9785792a5ec6a4d58f/mypy-1.19.0-cp313-cp313-macosx_11_0_arm64.whl", hash = "sha256:fd4a985b2e32f23bead72e2fb4bbe5d6aceee176be471243bd831d5b2644672d", size = 12174411, upload-time = "2025-11-28T15:44:55.492Z" },
    { url = "https://files.pythonhosted.org/packages/71/31/ad5dcee9bfe226e8eaba777e9d9d251c292650130f0450a280aec3485370/mypy-1.19.0-cp313-cp313-manylinux2014_aarch64.manylinux_2_17_aarch64.manylinux_2_28_aarch64.whl", hash = "sha256:fc51a5b864f73a3a182584b1ac75c404396a17eced54341629d8bdcb644a5bba", size = 12727751, upload-time = "2025-11-28T15:44:14.169Z" },
    { url = "https://files.pythonhosted.org/packages/77/06/b6b8994ce07405f6039701f4b66e9d23f499d0b41c6dd46ec28f96d57ec3/mypy-1.19.0-cp313-cp313-manylinux2014_x86_64.manylinux_2_17_x86_64.manylinux_2_28_x86_64.whl", hash = "sha256:37af5166f9475872034b56c5efdcf65ee25394e9e1d172907b84577120714364", size = 13593323, upload-time = "2025-11-28T15:46:34.699Z" },
    { url = "https://files.pythonhosted.org/packages/68/b1/126e274484cccdf099a8e328d4fda1c7bdb98a5e888fa6010b00e1bbf330/mypy-1.19.0-cp313-cp313-musllinux_1_2_x86_64.whl", hash = "sha256:510c014b722308c9bd377993bcbf9a07d7e0692e5fa8fc70e639c1eb19fc6bee", size = 13818032, upload-time = "2025-11-28T15:46:18.286Z" },
    { url = "https://files.pythonhosted.org/packages/f8/56/53a8f70f562dfc466c766469133a8a4909f6c0012d83993143f2a9d48d2d/mypy-1.19.0-cp313-cp313-win_amd64.whl", hash = "sha256:cabbee74f29aa9cd3b444ec2f1e4fa5a9d0d746ce7567a6a609e224429781f53", size = 10120644, upload-time = "2025-11-28T15:47:43.99Z" },
    { url = "https://files.pythonhosted.org/packages/b0/f4/7751f32f56916f7f8c229fe902cbdba3e4dd3f3ea9e8b872be97e7fc546d/mypy-1.19.0-cp314-cp314-macosx_10_15_x86_64.whl", hash = "sha256:f2e36bed3c6d9b5f35d28b63ca4b727cb0228e480826ffc8953d1892ddc8999d", size = 13185236, upload-time = "2025-11-28T15:45:20.696Z" },
    { url = "https://files.pythonhosted.org/packages/35/31/871a9531f09e78e8d145032355890384f8a5b38c95a2c7732d226b93242e/mypy-1.19.0-cp314-cp314-macosx_11_0_arm64.whl", hash = "sha256:a18d8abdda14035c5718acb748faec09571432811af129bf0d9e7b2d6699bf18", size = 12213902, upload-time = "2025-11-28T15:46:10.117Z" },
    { url = "https://files.pythonhosted.org/packages/58/b8/af221910dd40eeefa2077a59107e611550167b9994693fc5926a0b0f87c0/mypy-1.19.0-cp314-cp314-manylinux2014_aarch64.manylinux_2_17_aarch64.manylinux_2_28_aarch64.whl", hash = "sha256:f75e60aca3723a23511948539b0d7ed514dda194bc3755eae0bfc7a6b4887aa7", size = 12738600, upload-time = "2025-11-28T15:44:22.521Z" },
    { url = "https://files.pythonhosted.org/packages/11/9f/c39e89a3e319c1d9c734dedec1183b2cc3aefbab066ec611619002abb932/mypy-1.19.0-cp314-cp314-manylinux2014_x86_64.manylinux_2_17_x86_64.manylinux_2_28_x86_64.whl", hash = "sha256:8f44f2ae3c58421ee05fe609160343c25f70e3967f6e32792b5a78006a9d850f", size = 13592639, upload-time = "2025-11-28T15:48:08.55Z" },
    { url = "https://files.pythonhosted.org/packages/97/6d/ffaf5f01f5e284d9033de1267e6c1b8f3783f2cf784465378a86122e884b/mypy-1.19.0-cp314-cp314-musllinux_1_2_x86_64.whl", hash = "sha256:63ea6a00e4bd6822adbfc75b02ab3653a17c02c4347f5bb0cf1d5b9df3a05835", size = 13799132, upload-time = "2025-11-28T15:47:06.032Z" },
    { url = "https://files.pythonhosted.org/packages/fe/b0/c33921e73aaa0106224e5a34822411bea38046188eb781637f5a5b07e269/mypy-1.19.0-cp314-cp314-win_amd64.whl", hash = "sha256:3ad925b14a0bb99821ff6f734553294aa6a3440a8cb082fe1f5b84dfb662afb1", size = 10269832, upload-time = "2025-11-28T15:47:29.392Z" },
    { url = "https://files.pythonhosted.org/packages/09/0e/fe228ed5aeab470c6f4eb82481837fadb642a5aa95cc8215fd2214822c10/mypy-1.19.0-py3-none-any.whl", hash = "sha256:0c01c99d626380752e527d5ce8e69ffbba2046eb8a060db0329690849cf9b6f9", size = 2469714, upload-time = "2025-11-28T15:45:33.22Z" },
]

[package.optional-dependencies]
reports = [
    { name = "lxml" },
]

[[package]]
name = "mypy-extensions"
version = "1.1.0"
source = { registry = "https://pypi.org/simple" }
sdist = { url = "https://files.pythonhosted.org/packages/a2/6e/371856a3fb9d31ca8dac321cda606860fa4548858c0cc45d9d1d4ca2628b/mypy_extensions-1.1.0.tar.gz", hash = "sha256:52e68efc3284861e772bbcd66823fde5ae21fd2fdb51c62a211403730b916558", size = 6343, upload-time = "2025-04-22T14:54:24.164Z" }
wheels = [
    { url = "https://files.pythonhosted.org/packages/79/7b/2c79738432f5c924bef5071f933bcc9efd0473bac3b4aa584a6f7c1c8df8/mypy_extensions-1.1.0-py3-none-any.whl", hash = "sha256:1be4cccdb0f2482337c4743e60421de3a356cd97508abadd57d47403e94f5505", size = 4963, upload-time = "2025-04-22T14:54:22.983Z" },
]

[[package]]
name = "myst-parser"
version = "4.0.1"
source = { registry = "https://pypi.org/simple" }
dependencies = [
    { name = "docutils" },
    { name = "jinja2" },
    { name = "markdown-it-py" },
    { name = "mdit-py-plugins" },
    { name = "pyyaml" },
    { name = "sphinx" },
]
sdist = { url = "https://files.pythonhosted.org/packages/66/a5/9626ba4f73555b3735ad86247a8077d4603aa8628537687c839ab08bfe44/myst_parser-4.0.1.tar.gz", hash = "sha256:5cfea715e4f3574138aecbf7d54132296bfd72bb614d31168f48c477a830a7c4", size = 93985, upload-time = "2025-02-12T10:53:03.833Z" }
wheels = [
    { url = "https://files.pythonhosted.org/packages/5f/df/76d0321c3797b54b60fef9ec3bd6f4cfd124b9e422182156a1dd418722cf/myst_parser-4.0.1-py3-none-any.whl", hash = "sha256:9134e88959ec3b5780aedf8a99680ea242869d012e8821db3126d427edc9c95d", size = 84579, upload-time = "2025-02-12T10:53:02.078Z" },
]

[[package]]
name = "natsort"
version = "8.4.0"
source = { registry = "https://pypi.org/simple" }
sdist = { url = "https://files.pythonhosted.org/packages/e2/a9/a0c57aee75f77794adaf35322f8b6404cbd0f89ad45c87197a937764b7d0/natsort-8.4.0.tar.gz", hash = "sha256:45312c4a0e5507593da193dedd04abb1469253b601ecaf63445ad80f0a1ea581", size = 76575, upload-time = "2023-06-20T04:17:19.925Z" }
wheels = [
    { url = "https://files.pythonhosted.org/packages/ef/82/7a9d0550484a62c6da82858ee9419f3dd1ccc9aa1c26a1e43da3ecd20b0d/natsort-8.4.0-py3-none-any.whl", hash = "sha256:4732914fb471f56b5cce04d7bae6f164a592c7712e1c85f9ef585e197299521c", size = 38268, upload-time = "2023-06-20T04:17:17.522Z" },
]

[[package]]
<<<<<<< HEAD
name = "overrides"
version = "7.7.0"
source = { registry = "https://pypi.org/simple" }
sdist = { url = "https://files.pythonhosted.org/packages/36/86/b585f53236dec60aba864e050778b25045f857e17f6e5ea0ae95fe80edd2/overrides-7.7.0.tar.gz", hash = "sha256:55158fa3d93b98cc75299b1e67078ad9003ca27945c76162c1c0766d6f91820a", size = 22812, upload-time = "2024-01-27T21:01:33.423Z" }
wheels = [
    { url = "https://files.pythonhosted.org/packages/2c/ab/fc8290c6a4c722e5514d80f62b2dc4c4df1a68a41d1364e625c35990fcf3/overrides-7.7.0-py3-none-any.whl", hash = "sha256:c7ed9d062f78b8e4c1a7b70bd8796b35ead4d9f510227ef9c5dc7626c60d7e49", size = 17832, upload-time = "2024-01-27T21:01:31.393Z" },
=======
name = "nodeenv"
version = "1.9.1"
source = { registry = "https://pypi.org/simple" }
sdist = { url = "https://files.pythonhosted.org/packages/43/16/fc88b08840de0e0a72a2f9d8c6bae36be573e475a6326ae854bcc549fc45/nodeenv-1.9.1.tar.gz", hash = "sha256:6ec12890a2dab7946721edbfbcd91f3319c6ccc9aec47be7c7e6b7011ee6645f", size = 47437, upload-time = "2024-06-04T18:44:11.171Z" }
wheels = [
    { url = "https://files.pythonhosted.org/packages/d2/1d/1b658dbd2b9fa9c4c9f32accbfc0205d532c8c6194dc0f2a4c0428e7128a/nodeenv-1.9.1-py2.py3-none-any.whl", hash = "sha256:ba11c9782d29c27c70ffbdda2d7415098754709be8a7056d79a737cd901155c9", size = 22314, upload-time = "2024-06-04T18:44:08.352Z" },
>>>>>>> 08754030
]

[[package]]
name = "packaging"
version = "25.0"
source = { registry = "https://pypi.org/simple" }
sdist = { url = "https://files.pythonhosted.org/packages/a1/d4/1fc4078c65507b51b96ca8f8c3ba19e6a61c8253c72794544580a7b6c24d/packaging-25.0.tar.gz", hash = "sha256:d443872c98d677bf60f6a1f2f8c1cb748e8fe762d2bf9d3148b5599295b0fc4f", size = 165727, upload-time = "2025-04-19T11:48:59.673Z" }
wheels = [
    { url = "https://files.pythonhosted.org/packages/20/12/38679034af332785aac8774540895e234f4d07f7545804097de4b666afd8/packaging-25.0-py3-none-any.whl", hash = "sha256:29572ef2b1f17581046b3a2227d5c611fb25ec70ca1ba8554b24b0e69331a484", size = 66469, upload-time = "2025-04-19T11:48:57.875Z" },
]

[[package]]
name = "pathspec"
version = "0.12.1"
source = { registry = "https://pypi.org/simple" }
sdist = { url = "https://files.pythonhosted.org/packages/ca/bc/f35b8446f4531a7cb215605d100cd88b7ac6f44ab3fc94870c120ab3adbf/pathspec-0.12.1.tar.gz", hash = "sha256:a482d51503a1ab33b1c67a6c3813a26953dbdc71c31dacaef9a838c4e29f5712", size = 51043, upload-time = "2023-12-10T22:30:45Z" }
wheels = [
    { url = "https://files.pythonhosted.org/packages/cc/20/ff623b09d963f88bfde16306a54e12ee5ea43e9b597108672ff3a408aad6/pathspec-0.12.1-py3-none-any.whl", hash = "sha256:a0d503e138a4c123b27490a4f7beda6a01c6f288df0e4a8b79c7eb0dc7b4cc08", size = 31191, upload-time = "2023-12-10T22:30:43.14Z" },
]

[[package]]
name = "platformdirs"
version = "4.3.8"
source = { registry = "https://pypi.org/simple" }
sdist = { url = "https://files.pythonhosted.org/packages/fe/8b/3c73abc9c759ecd3f1f7ceff6685840859e8070c4d947c93fae71f6a0bf2/platformdirs-4.3.8.tar.gz", hash = "sha256:3d512d96e16bcb959a814c9f348431070822a6496326a4be0911c40b5a74c2bc", size = 21362, upload-time = "2025-05-07T22:47:42.121Z" }
wheels = [
    { url = "https://files.pythonhosted.org/packages/fe/39/979e8e21520d4e47a0bbe349e2713c0aac6f3d853d0e5b34d76206c439aa/platformdirs-4.3.8-py3-none-any.whl", hash = "sha256:ff7059bb7eb1179e2685604f4aaf157cfd9535242bd23742eadc3c13542139b4", size = 18567, upload-time = "2025-05-07T22:47:40.376Z" },
]

[[package]]
name = "pluggy"
version = "1.6.0"
source = { registry = "https://pypi.org/simple" }
sdist = { url = "https://files.pythonhosted.org/packages/f9/e2/3e91f31a7d2b083fe6ef3fa267035b518369d9511ffab804f839851d2779/pluggy-1.6.0.tar.gz", hash = "sha256:7dcc130b76258d33b90f61b658791dede3486c3e6bfb003ee5c9bfb396dd22f3", size = 69412, upload-time = "2025-05-15T12:30:07.975Z" }
wheels = [
    { url = "https://files.pythonhosted.org/packages/54/20/4d324d65cc6d9205fabedc306948156824eb9f0ee1633355a8f7ec5c66bf/pluggy-1.6.0-py3-none-any.whl", hash = "sha256:e920276dd6813095e9377c0bc5566d94c932c33b27a3e3945d8389c374dd4746", size = 20538, upload-time = "2025-05-15T12:30:06.134Z" },
]

[[package]]
name = "polib"
version = "1.2.0"
source = { registry = "https://pypi.org/simple" }
sdist = { url = "https://files.pythonhosted.org/packages/10/9a/79b1067d27e38ddf84fe7da6ec516f1743f31f752c6122193e7bce38bdbf/polib-1.2.0.tar.gz", hash = "sha256:f3ef94aefed6e183e342a8a269ae1fc4742ba193186ad76f175938621dbfc26b", size = 161658, upload-time = "2023-02-23T17:53:56.873Z" }
wheels = [
    { url = "https://files.pythonhosted.org/packages/6b/99/45bb1f9926efe370c6dbe324741c749658e44cb060124f28dad201202274/polib-1.2.0-py2.py3-none-any.whl", hash = "sha256:1c77ee1b81feb31df9bca258cbc58db1bbb32d10214b173882452c73af06d62d", size = 20634, upload-time = "2023-02-23T17:53:59.919Z" },
]

[[package]]
name = "pycodestyle"
version = "2.14.0"
source = { registry = "https://pypi.org/simple" }
sdist = { url = "https://files.pythonhosted.org/packages/11/e0/abfd2a0d2efe47670df87f3e3a0e2edda42f055053c85361f19c0e2c1ca8/pycodestyle-2.14.0.tar.gz", hash = "sha256:c4b5b517d278089ff9d0abdec919cd97262a3367449ea1c8b49b91529167b783", size = 39472, upload-time = "2025-06-20T18:49:48.75Z" }
wheels = [
    { url = "https://files.pythonhosted.org/packages/d7/27/a58ddaf8c588a3ef080db9d0b7e0b97215cee3a45df74f3a94dbbf5c893a/pycodestyle-2.14.0-py2.py3-none-any.whl", hash = "sha256:dd6bf7cb4ee77f8e016f9c8e74a35ddd9f67e1d5fd4184d86c3b98e07099f42d", size = 31594, upload-time = "2025-06-20T18:49:47.491Z" },
]

[[package]]
name = "pyflakes"
version = "3.4.0"
source = { registry = "https://pypi.org/simple" }
sdist = { url = "https://files.pythonhosted.org/packages/45/dc/fd034dc20b4b264b3d015808458391acbf9df40b1e54750ef175d39180b1/pyflakes-3.4.0.tar.gz", hash = "sha256:b24f96fafb7d2ab0ec5075b7350b3d2d2218eab42003821c06344973d3ea2f58", size = 64669, upload-time = "2025-06-20T18:45:27.834Z" }
wheels = [
    { url = "https://files.pythonhosted.org/packages/c2/2f/81d580a0fb83baeb066698975cb14a618bdbed7720678566f1b046a95fe8/pyflakes-3.4.0-py2.py3-none-any.whl", hash = "sha256:f742a7dbd0d9cb9ea41e9a24a918996e8170c799fa528688d40dd582c8265f4f", size = 63551, upload-time = "2025-06-20T18:45:26.937Z" },
]

[[package]]
name = "pygments"
version = "2.19.2"
source = { registry = "https://pypi.org/simple" }
sdist = { url = "https://files.pythonhosted.org/packages/b0/77/a5b8c569bf593b0140bde72ea885a803b82086995367bf2037de0159d924/pygments-2.19.2.tar.gz", hash = "sha256:636cb2477cec7f8952536970bc533bc43743542f70392ae026374600add5b887", size = 4968631, upload-time = "2025-06-21T13:39:12.283Z" }
wheels = [
    { url = "https://files.pythonhosted.org/packages/c7/21/705964c7812476f378728bdf590ca4b771ec72385c533964653c68e86bdc/pygments-2.19.2-py3-none-any.whl", hash = "sha256:86540386c03d588bb81d44bc3928634ff26449851e99741617ecb9037ee5ec0b", size = 1225217, upload-time = "2025-06-21T13:39:07.939Z" },
]

[[package]]
name = "pylint"
version = "3.3.8"
source = { registry = "https://pypi.org/simple" }
dependencies = [
    { name = "astroid" },
    { name = "colorama", marker = "sys_platform == 'win32'" },
    { name = "dill" },
    { name = "isort" },
    { name = "mccabe" },
    { name = "platformdirs" },
    { name = "tomli", marker = "python_full_version < '3.11'" },
    { name = "tomlkit" },
]
sdist = { url = "https://files.pythonhosted.org/packages/9d/58/1f614a84d3295c542e9f6e2c764533eea3f318f4592dc1ea06c797114767/pylint-3.3.8.tar.gz", hash = "sha256:26698de19941363037e2937d3db9ed94fb3303fdadf7d98847875345a8bb6b05", size = 1523947, upload-time = "2025-08-09T09:12:57.234Z" }
wheels = [
    { url = "https://files.pythonhosted.org/packages/2d/1a/711e93a7ab6c392e349428ea56e794a3902bb4e0284c1997cff2d7efdbc1/pylint-3.3.8-py3-none-any.whl", hash = "sha256:7ef94aa692a600e82fabdd17102b73fc226758218c97473c7ad67bd4cb905d83", size = 523153, upload-time = "2025-08-09T09:12:54.836Z" },
]

[[package]]
name = "pyspelling"
version = "2.10"
source = { registry = "https://pypi.org/simple" }
dependencies = [
    { name = "beautifulsoup4" },
    { name = "html5lib" },
    { name = "lxml" },
    { name = "markdown" },
    { name = "pyyaml" },
    { name = "soupsieve" },
    { name = "wcmatch" },
]
sdist = { url = "https://files.pythonhosted.org/packages/12/07/168a857755a29b7e41550a28cd8f527025bc62fcb36a951d8f3f2eedcdf7/pyspelling-2.10.tar.gz", hash = "sha256:acd67133c1b7cecd410e3d4489e61f2e4b1f0b6acf1ae6c48c240fbb21729c37", size = 148239, upload-time = "2024-01-13T06:08:26.1Z" }
wheels = [
    { url = "https://files.pythonhosted.org/packages/9f/16/242558b5c5cb73efd52490f1e6bfb03eae63b2585770b9cae78bd491ef0b/pyspelling-2.10-py3-none-any.whl", hash = "sha256:9b079dd238bd0616a49f9ac5df32799beb851dddc5ed7634f551e7df1aeee943", size = 45035, upload-time = "2024-01-13T06:08:23.641Z" },
]

[[package]]
name = "pytest"
version = "8.4.2"
source = { registry = "https://pypi.org/simple" }
dependencies = [
    { name = "colorama", marker = "sys_platform == 'win32'" },
    { name = "exceptiongroup", marker = "python_full_version < '3.11'" },
    { name = "iniconfig" },
    { name = "packaging" },
    { name = "pluggy" },
    { name = "pygments" },
    { name = "tomli", marker = "python_full_version < '3.11'" },
]
sdist = { url = "https://files.pythonhosted.org/packages/a3/5c/00a0e072241553e1a7496d638deababa67c5058571567b92a7eaa258397c/pytest-8.4.2.tar.gz", hash = "sha256:86c0d0b93306b961d58d62a4db4879f27fe25513d4b969df351abdddb3c30e01", size = 1519618, upload-time = "2025-09-04T14:34:22.711Z" }
wheels = [
    { url = "https://files.pythonhosted.org/packages/a8/a4/20da314d277121d6534b3a980b29035dcd51e6744bd79075a6ce8fa4eb8d/pytest-8.4.2-py3-none-any.whl", hash = "sha256:872f880de3fc3a5bdc88a11b39c9710c3497a547cfa9320bc3c5e62fbf272e79", size = 365750, upload-time = "2025-09-04T14:34:20.226Z" },
]

[[package]]
name = "pytest-cov"
version = "7.0.0"
source = { registry = "https://pypi.org/simple" }
dependencies = [
    { name = "coverage", extra = ["toml"] },
    { name = "pluggy" },
    { name = "pytest" },
]
sdist = { url = "https://files.pythonhosted.org/packages/5e/f7/c933acc76f5208b3b00089573cf6a2bc26dc80a8aece8f52bb7d6b1855ca/pytest_cov-7.0.0.tar.gz", hash = "sha256:33c97eda2e049a0c5298e91f519302a1334c26ac65c1a483d6206fd458361af1", size = 54328, upload-time = "2025-09-09T10:57:02.113Z" }
wheels = [
    { url = "https://files.pythonhosted.org/packages/ee/49/1377b49de7d0c1ce41292161ea0f721913fa8722c19fb9c1e3aa0367eecb/pytest_cov-7.0.0-py3-none-any.whl", hash = "sha256:3b8e9558b16cc1479da72058bdecf8073661c7f57f7d3c5f22a1c23507f2d861", size = 22424, upload-time = "2025-09-09T10:57:00.695Z" },
]

[[package]]
name = "pytest-mock"
version = "3.15.1"
source = { registry = "https://pypi.org/simple" }
dependencies = [
    { name = "pytest" },
]
sdist = { url = "https://files.pythonhosted.org/packages/68/14/eb014d26be205d38ad5ad20d9a80f7d201472e08167f0bb4361e251084a9/pytest_mock-3.15.1.tar.gz", hash = "sha256:1849a238f6f396da19762269de72cb1814ab44416fa73a8686deac10b0d87a0f", size = 34036, upload-time = "2025-09-16T16:37:27.081Z" }
wheels = [
    { url = "https://files.pythonhosted.org/packages/5a/cc/06253936f4a7fa2e0f48dfe6d851d9c56df896a9ab09ac019d70b760619c/pytest_mock-3.15.1-py3-none-any.whl", hash = "sha256:0a25e2eb88fe5168d535041d09a4529a188176ae608a6d249ee65abc0949630d", size = 10095, upload-time = "2025-09-16T16:37:25.734Z" },
]

[[package]]
name = "pytest-subprocess"
version = "1.5.3"
source = { registry = "https://pypi.org/simple" }
dependencies = [
    { name = "pytest" },
]
sdist = { url = "https://files.pythonhosted.org/packages/32/ae/3ad5c609a5088936608af12f42ad72567a877d3c64303500ebc3b7df0297/pytest_subprocess-1.5.3.tar.gz", hash = "sha256:c00b1140fb0211b3153e09500d770db10770baccbe6e05ee9c140036d1d811d5", size = 42282, upload-time = "2025-01-04T13:08:16.877Z" }
wheels = [
    { url = "https://files.pythonhosted.org/packages/1b/82/a038e8fdb86d5494a39b8730547ec79767731d02ecb556121e40c0892803/pytest_subprocess-1.5.3-py3-none-any.whl", hash = "sha256:b62580f5a84335fb9f2ec65d49e56a3c93f4722c148fe1771a002835d310a75b", size = 21759, upload-time = "2025-01-04T13:08:13.775Z" },
]

[[package]]
name = "pywin32"
version = "311"
source = { registry = "https://pypi.org/simple" }
wheels = [
    { url = "https://files.pythonhosted.org/packages/7b/40/44efbb0dfbd33aca6a6483191dae0716070ed99e2ecb0c53683f400a0b4f/pywin32-311-cp310-cp310-win32.whl", hash = "sha256:d03ff496d2a0cd4a5893504789d4a15399133fe82517455e78bad62efbb7f0a3", size = 8760432, upload-time = "2025-07-14T20:13:05.9Z" },
    { url = "https://files.pythonhosted.org/packages/5e/bf/360243b1e953bd254a82f12653974be395ba880e7ec23e3731d9f73921cc/pywin32-311-cp310-cp310-win_amd64.whl", hash = "sha256:797c2772017851984b97180b0bebe4b620bb86328e8a884bb626156295a63b3b", size = 9590103, upload-time = "2025-07-14T20:13:07.698Z" },
    { url = "https://files.pythonhosted.org/packages/57/38/d290720e6f138086fb3d5ffe0b6caa019a791dd57866940c82e4eeaf2012/pywin32-311-cp310-cp310-win_arm64.whl", hash = "sha256:0502d1facf1fed4839a9a51ccbcc63d952cf318f78ffc00a7e78528ac27d7a2b", size = 8778557, upload-time = "2025-07-14T20:13:11.11Z" },
    { url = "https://files.pythonhosted.org/packages/7c/af/449a6a91e5d6db51420875c54f6aff7c97a86a3b13a0b4f1a5c13b988de3/pywin32-311-cp311-cp311-win32.whl", hash = "sha256:184eb5e436dea364dcd3d2316d577d625c0351bf237c4e9a5fabbcfa5a58b151", size = 8697031, upload-time = "2025-07-14T20:13:13.266Z" },
    { url = "https://files.pythonhosted.org/packages/51/8f/9bb81dd5bb77d22243d33c8397f09377056d5c687aa6d4042bea7fbf8364/pywin32-311-cp311-cp311-win_amd64.whl", hash = "sha256:3ce80b34b22b17ccbd937a6e78e7225d80c52f5ab9940fe0506a1a16f3dab503", size = 9508308, upload-time = "2025-07-14T20:13:15.147Z" },
    { url = "https://files.pythonhosted.org/packages/44/7b/9c2ab54f74a138c491aba1b1cd0795ba61f144c711daea84a88b63dc0f6c/pywin32-311-cp311-cp311-win_arm64.whl", hash = "sha256:a733f1388e1a842abb67ffa8e7aad0e70ac519e09b0f6a784e65a136ec7cefd2", size = 8703930, upload-time = "2025-07-14T20:13:16.945Z" },
    { url = "https://files.pythonhosted.org/packages/e7/ab/01ea1943d4eba0f850c3c61e78e8dd59757ff815ff3ccd0a84de5f541f42/pywin32-311-cp312-cp312-win32.whl", hash = "sha256:750ec6e621af2b948540032557b10a2d43b0cee2ae9758c54154d711cc852d31", size = 8706543, upload-time = "2025-07-14T20:13:20.765Z" },
    { url = "https://files.pythonhosted.org/packages/d1/a8/a0e8d07d4d051ec7502cd58b291ec98dcc0c3fff027caad0470b72cfcc2f/pywin32-311-cp312-cp312-win_amd64.whl", hash = "sha256:b8c095edad5c211ff31c05223658e71bf7116daa0ecf3ad85f3201ea3190d067", size = 9495040, upload-time = "2025-07-14T20:13:22.543Z" },
    { url = "https://files.pythonhosted.org/packages/ba/3a/2ae996277b4b50f17d61f0603efd8253cb2d79cc7ae159468007b586396d/pywin32-311-cp312-cp312-win_arm64.whl", hash = "sha256:e286f46a9a39c4a18b319c28f59b61de793654af2f395c102b4f819e584b5852", size = 8710102, upload-time = "2025-07-14T20:13:24.682Z" },
    { url = "https://files.pythonhosted.org/packages/a5/be/3fd5de0979fcb3994bfee0d65ed8ca9506a8a1260651b86174f6a86f52b3/pywin32-311-cp313-cp313-win32.whl", hash = "sha256:f95ba5a847cba10dd8c4d8fefa9f2a6cf283b8b88ed6178fa8a6c1ab16054d0d", size = 8705700, upload-time = "2025-07-14T20:13:26.471Z" },
    { url = "https://files.pythonhosted.org/packages/e3/28/e0a1909523c6890208295a29e05c2adb2126364e289826c0a8bc7297bd5c/pywin32-311-cp313-cp313-win_amd64.whl", hash = "sha256:718a38f7e5b058e76aee1c56ddd06908116d35147e133427e59a3983f703a20d", size = 9494700, upload-time = "2025-07-14T20:13:28.243Z" },
    { url = "https://files.pythonhosted.org/packages/04/bf/90339ac0f55726dce7d794e6d79a18a91265bdf3aa70b6b9ca52f35e022a/pywin32-311-cp313-cp313-win_arm64.whl", hash = "sha256:7b4075d959648406202d92a2310cb990fea19b535c7f4a78d3f5e10b926eeb8a", size = 8709318, upload-time = "2025-07-14T20:13:30.348Z" },
    { url = "https://files.pythonhosted.org/packages/c9/31/097f2e132c4f16d99a22bfb777e0fd88bd8e1c634304e102f313af69ace5/pywin32-311-cp314-cp314-win32.whl", hash = "sha256:b7a2c10b93f8986666d0c803ee19b5990885872a7de910fc460f9b0c2fbf92ee", size = 8840714, upload-time = "2025-07-14T20:13:32.449Z" },
    { url = "https://files.pythonhosted.org/packages/90/4b/07c77d8ba0e01349358082713400435347df8426208171ce297da32c313d/pywin32-311-cp314-cp314-win_amd64.whl", hash = "sha256:3aca44c046bd2ed8c90de9cb8427f581c479e594e99b5c0bb19b29c10fd6cb87", size = 9656800, upload-time = "2025-07-14T20:13:34.312Z" },
    { url = "https://files.pythonhosted.org/packages/c0/d2/21af5c535501a7233e734b8af901574572da66fcc254cb35d0609c9080dd/pywin32-311-cp314-cp314-win_arm64.whl", hash = "sha256:a508e2d9025764a8270f93111a970e1d0fbfc33f4153b388bb649b7eec4f9b42", size = 8932540, upload-time = "2025-07-14T20:13:36.379Z" },
]

[[package]]
name = "pyyaml"
version = "6.0.2"
source = { registry = "https://pypi.org/simple" }
sdist = { url = "https://files.pythonhosted.org/packages/54/ed/79a089b6be93607fa5cdaedf301d7dfb23af5f25c398d5ead2525b063e17/pyyaml-6.0.2.tar.gz", hash = "sha256:d584d9ec91ad65861cc08d42e834324ef890a082e591037abe114850ff7bbc3e", size = 130631, upload-time = "2024-08-06T20:33:50.674Z" }
wheels = [
    { url = "https://files.pythonhosted.org/packages/9b/95/a3fac87cb7158e231b5a6012e438c647e1a87f09f8e0d123acec8ab8bf71/PyYAML-6.0.2-cp310-cp310-macosx_10_9_x86_64.whl", hash = "sha256:0a9a2848a5b7feac301353437eb7d5957887edbf81d56e903999a75a3d743086", size = 184199, upload-time = "2024-08-06T20:31:40.178Z" },
    { url = "https://files.pythonhosted.org/packages/c7/7a/68bd47624dab8fd4afbfd3c48e3b79efe09098ae941de5b58abcbadff5cb/PyYAML-6.0.2-cp310-cp310-macosx_11_0_arm64.whl", hash = "sha256:29717114e51c84ddfba879543fb232a6ed60086602313ca38cce623c1d62cfbf", size = 171758, upload-time = "2024-08-06T20:31:42.173Z" },
    { url = "https://files.pythonhosted.org/packages/49/ee/14c54df452143b9ee9f0f29074d7ca5516a36edb0b4cc40c3f280131656f/PyYAML-6.0.2-cp310-cp310-manylinux_2_17_aarch64.manylinux2014_aarch64.whl", hash = "sha256:8824b5a04a04a047e72eea5cec3bc266db09e35de6bdfe34c9436ac5ee27d237", size = 718463, upload-time = "2024-08-06T20:31:44.263Z" },
    { url = "https://files.pythonhosted.org/packages/4d/61/de363a97476e766574650d742205be468921a7b532aa2499fcd886b62530/PyYAML-6.0.2-cp310-cp310-manylinux_2_17_s390x.manylinux2014_s390x.whl", hash = "sha256:7c36280e6fb8385e520936c3cb3b8042851904eba0e58d277dca80a5cfed590b", size = 719280, upload-time = "2024-08-06T20:31:50.199Z" },
    { url = "https://files.pythonhosted.org/packages/6b/4e/1523cb902fd98355e2e9ea5e5eb237cbc5f3ad5f3075fa65087aa0ecb669/PyYAML-6.0.2-cp310-cp310-manylinux_2_17_x86_64.manylinux2014_x86_64.whl", hash = "sha256:ec031d5d2feb36d1d1a24380e4db6d43695f3748343d99434e6f5f9156aaa2ed", size = 751239, upload-time = "2024-08-06T20:31:52.292Z" },
    { url = "https://files.pythonhosted.org/packages/b7/33/5504b3a9a4464893c32f118a9cc045190a91637b119a9c881da1cf6b7a72/PyYAML-6.0.2-cp310-cp310-musllinux_1_1_aarch64.whl", hash = "sha256:936d68689298c36b53b29f23c6dbb74de12b4ac12ca6cfe0e047bedceea56180", size = 695802, upload-time = "2024-08-06T20:31:53.836Z" },
    { url = "https://files.pythonhosted.org/packages/5c/20/8347dcabd41ef3a3cdc4f7b7a2aff3d06598c8779faa189cdbf878b626a4/PyYAML-6.0.2-cp310-cp310-musllinux_1_1_x86_64.whl", hash = "sha256:23502f431948090f597378482b4812b0caae32c22213aecf3b55325e049a6c68", size = 720527, upload-time = "2024-08-06T20:31:55.565Z" },
    { url = "https://files.pythonhosted.org/packages/be/aa/5afe99233fb360d0ff37377145a949ae258aaab831bde4792b32650a4378/PyYAML-6.0.2-cp310-cp310-win32.whl", hash = "sha256:2e99c6826ffa974fe6e27cdb5ed0021786b03fc98e5ee3c5bfe1fd5015f42b99", size = 144052, upload-time = "2024-08-06T20:31:56.914Z" },
    { url = "https://files.pythonhosted.org/packages/b5/84/0fa4b06f6d6c958d207620fc60005e241ecedceee58931bb20138e1e5776/PyYAML-6.0.2-cp310-cp310-win_amd64.whl", hash = "sha256:a4d3091415f010369ae4ed1fc6b79def9416358877534caf6a0fdd2146c87a3e", size = 161774, upload-time = "2024-08-06T20:31:58.304Z" },
    { url = "https://files.pythonhosted.org/packages/f8/aa/7af4e81f7acba21a4c6be026da38fd2b872ca46226673c89a758ebdc4fd2/PyYAML-6.0.2-cp311-cp311-macosx_10_9_x86_64.whl", hash = "sha256:cc1c1159b3d456576af7a3e4d1ba7e6924cb39de8f67111c735f6fc832082774", size = 184612, upload-time = "2024-08-06T20:32:03.408Z" },
    { url = "https://files.pythonhosted.org/packages/8b/62/b9faa998fd185f65c1371643678e4d58254add437edb764a08c5a98fb986/PyYAML-6.0.2-cp311-cp311-macosx_11_0_arm64.whl", hash = "sha256:1e2120ef853f59c7419231f3bf4e7021f1b936f6ebd222406c3b60212205d2ee", size = 172040, upload-time = "2024-08-06T20:32:04.926Z" },
    { url = "https://files.pythonhosted.org/packages/ad/0c/c804f5f922a9a6563bab712d8dcc70251e8af811fce4524d57c2c0fd49a4/PyYAML-6.0.2-cp311-cp311-manylinux_2_17_aarch64.manylinux2014_aarch64.whl", hash = "sha256:5d225db5a45f21e78dd9358e58a98702a0302f2659a3c6cd320564b75b86f47c", size = 736829, upload-time = "2024-08-06T20:32:06.459Z" },
    { url = "https://files.pythonhosted.org/packages/51/16/6af8d6a6b210c8e54f1406a6b9481febf9c64a3109c541567e35a49aa2e7/PyYAML-6.0.2-cp311-cp311-manylinux_2_17_s390x.manylinux2014_s390x.whl", hash = "sha256:5ac9328ec4831237bec75defaf839f7d4564be1e6b25ac710bd1a96321cc8317", size = 764167, upload-time = "2024-08-06T20:32:08.338Z" },
    { url = "https://files.pythonhosted.org/packages/75/e4/2c27590dfc9992f73aabbeb9241ae20220bd9452df27483b6e56d3975cc5/PyYAML-6.0.2-cp311-cp311-manylinux_2_17_x86_64.manylinux2014_x86_64.whl", hash = "sha256:3ad2a3decf9aaba3d29c8f537ac4b243e36bef957511b4766cb0057d32b0be85", size = 762952, upload-time = "2024-08-06T20:32:14.124Z" },
    { url = "https://files.pythonhosted.org/packages/9b/97/ecc1abf4a823f5ac61941a9c00fe501b02ac3ab0e373c3857f7d4b83e2b6/PyYAML-6.0.2-cp311-cp311-musllinux_1_1_aarch64.whl", hash = "sha256:ff3824dc5261f50c9b0dfb3be22b4567a6f938ccce4587b38952d85fd9e9afe4", size = 735301, upload-time = "2024-08-06T20:32:16.17Z" },
    { url = "https://files.pythonhosted.org/packages/45/73/0f49dacd6e82c9430e46f4a027baa4ca205e8b0a9dce1397f44edc23559d/PyYAML-6.0.2-cp311-cp311-musllinux_1_1_x86_64.whl", hash = "sha256:797b4f722ffa07cc8d62053e4cff1486fa6dc094105d13fea7b1de7d8bf71c9e", size = 756638, upload-time = "2024-08-06T20:32:18.555Z" },
    { url = "https://files.pythonhosted.org/packages/22/5f/956f0f9fc65223a58fbc14459bf34b4cc48dec52e00535c79b8db361aabd/PyYAML-6.0.2-cp311-cp311-win32.whl", hash = "sha256:11d8f3dd2b9c1207dcaf2ee0bbbfd5991f571186ec9cc78427ba5bd32afae4b5", size = 143850, upload-time = "2024-08-06T20:32:19.889Z" },
    { url = "https://files.pythonhosted.org/packages/ed/23/8da0bbe2ab9dcdd11f4f4557ccaf95c10b9811b13ecced089d43ce59c3c8/PyYAML-6.0.2-cp311-cp311-win_amd64.whl", hash = "sha256:e10ce637b18caea04431ce14fabcf5c64a1c61ec9c56b071a4b7ca131ca52d44", size = 161980, upload-time = "2024-08-06T20:32:21.273Z" },
    { url = "https://files.pythonhosted.org/packages/86/0c/c581167fc46d6d6d7ddcfb8c843a4de25bdd27e4466938109ca68492292c/PyYAML-6.0.2-cp312-cp312-macosx_10_9_x86_64.whl", hash = "sha256:c70c95198c015b85feafc136515252a261a84561b7b1d51e3384e0655ddf25ab", size = 183873, upload-time = "2024-08-06T20:32:25.131Z" },
    { url = "https://files.pythonhosted.org/packages/a8/0c/38374f5bb272c051e2a69281d71cba6fdb983413e6758b84482905e29a5d/PyYAML-6.0.2-cp312-cp312-macosx_11_0_arm64.whl", hash = "sha256:ce826d6ef20b1bc864f0a68340c8b3287705cae2f8b4b1d932177dcc76721725", size = 173302, upload-time = "2024-08-06T20:32:26.511Z" },
    { url = "https://files.pythonhosted.org/packages/c3/93/9916574aa8c00aa06bbac729972eb1071d002b8e158bd0e83a3b9a20a1f7/PyYAML-6.0.2-cp312-cp312-manylinux_2_17_aarch64.manylinux2014_aarch64.whl", hash = "sha256:1f71ea527786de97d1a0cc0eacd1defc0985dcf6b3f17bb77dcfc8c34bec4dc5", size = 739154, upload-time = "2024-08-06T20:32:28.363Z" },
    { url = "https://files.pythonhosted.org/packages/95/0f/b8938f1cbd09739c6da569d172531567dbcc9789e0029aa070856f123984/PyYAML-6.0.2-cp312-cp312-manylinux_2_17_s390x.manylinux2014_s390x.whl", hash = "sha256:9b22676e8097e9e22e36d6b7bda33190d0d400f345f23d4065d48f4ca7ae0425", size = 766223, upload-time = "2024-08-06T20:32:30.058Z" },
    { url = "https://files.pythonhosted.org/packages/b9/2b/614b4752f2e127db5cc206abc23a8c19678e92b23c3db30fc86ab731d3bd/PyYAML-6.0.2-cp312-cp312-manylinux_2_17_x86_64.manylinux2014_x86_64.whl", hash = "sha256:80bab7bfc629882493af4aa31a4cfa43a4c57c83813253626916b8c7ada83476", size = 767542, upload-time = "2024-08-06T20:32:31.881Z" },
    { url = "https://files.pythonhosted.org/packages/d4/00/dd137d5bcc7efea1836d6264f049359861cf548469d18da90cd8216cf05f/PyYAML-6.0.2-cp312-cp312-musllinux_1_1_aarch64.whl", hash = "sha256:0833f8694549e586547b576dcfaba4a6b55b9e96098b36cdc7ebefe667dfed48", size = 731164, upload-time = "2024-08-06T20:32:37.083Z" },
    { url = "https://files.pythonhosted.org/packages/c9/1f/4f998c900485e5c0ef43838363ba4a9723ac0ad73a9dc42068b12aaba4e4/PyYAML-6.0.2-cp312-cp312-musllinux_1_1_x86_64.whl", hash = "sha256:8b9c7197f7cb2738065c481a0461e50ad02f18c78cd75775628afb4d7137fb3b", size = 756611, upload-time = "2024-08-06T20:32:38.898Z" },
    { url = "https://files.pythonhosted.org/packages/df/d1/f5a275fdb252768b7a11ec63585bc38d0e87c9e05668a139fea92b80634c/PyYAML-6.0.2-cp312-cp312-win32.whl", hash = "sha256:ef6107725bd54b262d6dedcc2af448a266975032bc85ef0172c5f059da6325b4", size = 140591, upload-time = "2024-08-06T20:32:40.241Z" },
    { url = "https://files.pythonhosted.org/packages/0c/e8/4f648c598b17c3d06e8753d7d13d57542b30d56e6c2dedf9c331ae56312e/PyYAML-6.0.2-cp312-cp312-win_amd64.whl", hash = "sha256:7e7401d0de89a9a855c839bc697c079a4af81cf878373abd7dc625847d25cbd8", size = 156338, upload-time = "2024-08-06T20:32:41.93Z" },
    { url = "https://files.pythonhosted.org/packages/ef/e3/3af305b830494fa85d95f6d95ef7fa73f2ee1cc8ef5b495c7c3269fb835f/PyYAML-6.0.2-cp313-cp313-macosx_10_13_x86_64.whl", hash = "sha256:efdca5630322a10774e8e98e1af481aad470dd62c3170801852d752aa7a783ba", size = 181309, upload-time = "2024-08-06T20:32:43.4Z" },
    { url = "https://files.pythonhosted.org/packages/45/9f/3b1c20a0b7a3200524eb0076cc027a970d320bd3a6592873c85c92a08731/PyYAML-6.0.2-cp313-cp313-macosx_11_0_arm64.whl", hash = "sha256:50187695423ffe49e2deacb8cd10510bc361faac997de9efef88badc3bb9e2d1", size = 171679, upload-time = "2024-08-06T20:32:44.801Z" },
    { url = "https://files.pythonhosted.org/packages/7c/9a/337322f27005c33bcb656c655fa78325b730324c78620e8328ae28b64d0c/PyYAML-6.0.2-cp313-cp313-manylinux_2_17_aarch64.manylinux2014_aarch64.whl", hash = "sha256:0ffe8360bab4910ef1b9e87fb812d8bc0a308b0d0eef8c8f44e0254ab3b07133", size = 733428, upload-time = "2024-08-06T20:32:46.432Z" },
    { url = "https://files.pythonhosted.org/packages/a3/69/864fbe19e6c18ea3cc196cbe5d392175b4cf3d5d0ac1403ec3f2d237ebb5/PyYAML-6.0.2-cp313-cp313-manylinux_2_17_s390x.manylinux2014_s390x.whl", hash = "sha256:17e311b6c678207928d649faa7cb0d7b4c26a0ba73d41e99c4fff6b6c3276484", size = 763361, upload-time = "2024-08-06T20:32:51.188Z" },
    { url = "https://files.pythonhosted.org/packages/04/24/b7721e4845c2f162d26f50521b825fb061bc0a5afcf9a386840f23ea19fa/PyYAML-6.0.2-cp313-cp313-manylinux_2_17_x86_64.manylinux2014_x86_64.whl", hash = "sha256:70b189594dbe54f75ab3a1acec5f1e3faa7e8cf2f1e08d9b561cb41b845f69d5", size = 759523, upload-time = "2024-08-06T20:32:53.019Z" },
    { url = "https://files.pythonhosted.org/packages/2b/b2/e3234f59ba06559c6ff63c4e10baea10e5e7df868092bf9ab40e5b9c56b6/PyYAML-6.0.2-cp313-cp313-musllinux_1_1_aarch64.whl", hash = "sha256:41e4e3953a79407c794916fa277a82531dd93aad34e29c2a514c2c0c5fe971cc", size = 726660, upload-time = "2024-08-06T20:32:54.708Z" },
    { url = "https://files.pythonhosted.org/packages/fe/0f/25911a9f080464c59fab9027482f822b86bf0608957a5fcc6eaac85aa515/PyYAML-6.0.2-cp313-cp313-musllinux_1_1_x86_64.whl", hash = "sha256:68ccc6023a3400877818152ad9a1033e3db8625d899c72eacb5a668902e4d652", size = 751597, upload-time = "2024-08-06T20:32:56.985Z" },
    { url = "https://files.pythonhosted.org/packages/14/0d/e2c3b43bbce3cf6bd97c840b46088a3031085179e596d4929729d8d68270/PyYAML-6.0.2-cp313-cp313-win32.whl", hash = "sha256:bc2fa7c6b47d6bc618dd7fb02ef6fdedb1090ec036abab80d4681424b84c1183", size = 140527, upload-time = "2024-08-06T20:33:03.001Z" },
    { url = "https://files.pythonhosted.org/packages/fa/de/02b54f42487e3d3c6efb3f89428677074ca7bf43aae402517bc7cca949f3/PyYAML-6.0.2-cp313-cp313-win_amd64.whl", hash = "sha256:8388ee1976c416731879ac16da0aff3f63b286ffdd57cdeb95f3f2e085687563", size = 156446, upload-time = "2024-08-06T20:33:04.33Z" },
]

[[package]]
name = "regex"
version = "2025.7.34"
source = { registry = "https://pypi.org/simple" }
sdist = { url = "https://files.pythonhosted.org/packages/0b/de/e13fa6dc61d78b30ba47481f99933a3b49a57779d625c392d8036770a60d/regex-2025.7.34.tar.gz", hash = "sha256:9ead9765217afd04a86822dfcd4ed2747dfe426e887da413b15ff0ac2457e21a", size = 400714, upload-time = "2025-07-31T00:21:16.262Z" }
wheels = [
    { url = "https://files.pythonhosted.org/packages/50/d2/0a44a9d92370e5e105f16669acf801b215107efea9dea4317fe96e9aad67/regex-2025.7.34-cp310-cp310-macosx_10_9_universal2.whl", hash = "sha256:d856164d25e2b3b07b779bfed813eb4b6b6ce73c2fd818d46f47c1eb5cd79bd6", size = 484591, upload-time = "2025-07-31T00:18:46.675Z" },
    { url = "https://files.pythonhosted.org/packages/2e/b1/00c4f83aa902f1048495de9f2f33638ce970ce1cf9447b477d272a0e22bb/regex-2025.7.34-cp310-cp310-macosx_10_9_x86_64.whl", hash = "sha256:2d15a9da5fad793e35fb7be74eec450d968e05d2e294f3e0e77ab03fa7234a83", size = 289293, upload-time = "2025-07-31T00:18:53.069Z" },
    { url = "https://files.pythonhosted.org/packages/f3/b0/5bc5c8ddc418e8be5530b43ae1f7c9303f43aeff5f40185c4287cf6732f2/regex-2025.7.34-cp310-cp310-macosx_11_0_arm64.whl", hash = "sha256:95b4639c77d414efa93c8de14ce3f7965a94d007e068a94f9d4997bb9bd9c81f", size = 285932, upload-time = "2025-07-31T00:18:54.673Z" },
    { url = "https://files.pythonhosted.org/packages/46/c7/a1a28d050b23665a5e1eeb4d7f13b83ea86f0bc018da7b8f89f86ff7f094/regex-2025.7.34-cp310-cp310-manylinux2014_aarch64.manylinux_2_17_aarch64.manylinux_2_28_aarch64.whl", hash = "sha256:5d7de1ceed5a5f84f342ba4a9f4ae589524adf9744b2ee61b5da884b5b659834", size = 780361, upload-time = "2025-07-31T00:18:56.13Z" },
    { url = "https://files.pythonhosted.org/packages/cb/0d/82e7afe7b2c9fe3d488a6ab6145d1d97e55f822dfb9b4569aba2497e3d09/regex-2025.7.34-cp310-cp310-manylinux2014_ppc64le.manylinux_2_17_ppc64le.manylinux_2_28_ppc64le.whl", hash = "sha256:02e5860a250cd350c4933cf376c3bc9cb28948e2c96a8bc042aee7b985cfa26f", size = 849176, upload-time = "2025-07-31T00:18:57.483Z" },
    { url = "https://files.pythonhosted.org/packages/bf/16/3036e16903d8194f1490af457a7e33b06d9e9edd9576b1fe6c7ac660e9ed/regex-2025.7.34-cp310-cp310-manylinux2014_s390x.manylinux_2_17_s390x.manylinux_2_28_s390x.whl", hash = "sha256:0a5966220b9a1a88691282b7e4350e9599cf65780ca60d914a798cb791aa1177", size = 897222, upload-time = "2025-07-31T00:18:58.721Z" },
    { url = "https://files.pythonhosted.org/packages/5a/c2/010e089ae00d31418e7d2c6601760eea1957cde12be719730c7133b8c165/regex-2025.7.34-cp310-cp310-manylinux2014_x86_64.manylinux_2_17_x86_64.manylinux_2_28_x86_64.whl", hash = "sha256:48fb045bbd4aab2418dc1ba2088a5e32de4bfe64e1457b948bb328a8dc2f1c2e", size = 789831, upload-time = "2025-07-31T00:19:00.436Z" },
    { url = "https://files.pythonhosted.org/packages/dd/86/b312b7bf5c46d21dbd9a3fdc4a80fde56ea93c9c0b89cf401879635e094d/regex-2025.7.34-cp310-cp310-manylinux2014_x86_64.manylinux_2_17_x86_64.whl", hash = "sha256:20ff8433fa45e131f7316594efe24d4679c5449c0ca69d91c2f9d21846fdf064", size = 780665, upload-time = "2025-07-31T00:19:01.828Z" },
    { url = "https://files.pythonhosted.org/packages/40/e5/674b82bfff112c820b09e3c86a423d4a568143ede7f8440fdcbce259e895/regex-2025.7.34-cp310-cp310-musllinux_1_2_aarch64.whl", hash = "sha256:c436fd1e95c04c19039668cfb548450a37c13f051e8659f40aed426e36b3765f", size = 773511, upload-time = "2025-07-31T00:19:03.654Z" },
    { url = "https://files.pythonhosted.org/packages/2d/18/39e7c578eb6cf1454db2b64e4733d7e4f179714867a75d84492ec44fa9b2/regex-2025.7.34-cp310-cp310-musllinux_1_2_ppc64le.whl", hash = "sha256:0b85241d3cfb9f8a13cefdfbd58a2843f208f2ed2c88181bf84e22e0c7fc066d", size = 843990, upload-time = "2025-07-31T00:19:05.61Z" },
    { url = "https://files.pythonhosted.org/packages/b6/d9/522a6715aefe2f463dc60c68924abeeb8ab6893f01adf5720359d94ede8c/regex-2025.7.34-cp310-cp310-musllinux_1_2_s390x.whl", hash = "sha256:075641c94126b064c65ab86e7e71fc3d63e7ff1bea1fb794f0773c97cdad3a03", size = 834676, upload-time = "2025-07-31T00:19:07.023Z" },
    { url = "https://files.pythonhosted.org/packages/59/53/c4d5284cb40543566542e24f1badc9f72af68d01db21e89e36e02292eee0/regex-2025.7.34-cp310-cp310-musllinux_1_2_x86_64.whl", hash = "sha256:70645cad3407d103d1dbcb4841839d2946f7d36cf38acbd40120fee1682151e5", size = 778420, upload-time = "2025-07-31T00:19:08.511Z" },
    { url = "https://files.pythonhosted.org/packages/ea/4a/b779a7707d4a44a7e6ee9d0d98e40b2a4de74d622966080e9c95e25e2d24/regex-2025.7.34-cp310-cp310-win32.whl", hash = "sha256:3b836eb4a95526b263c2a3359308600bd95ce7848ebd3c29af0c37c4f9627cd3", size = 263999, upload-time = "2025-07-31T00:19:10.072Z" },
    { url = "https://files.pythonhosted.org/packages/ef/6e/33c7583f5427aa039c28bff7f4103c2de5b6aa5b9edc330c61ec576b1960/regex-2025.7.34-cp310-cp310-win_amd64.whl", hash = "sha256:cbfaa401d77334613cf434f723c7e8ba585df162be76474bccc53ae4e5520b3a", size = 276023, upload-time = "2025-07-31T00:19:11.34Z" },
    { url = "https://files.pythonhosted.org/packages/9f/fc/00b32e0ac14213d76d806d952826402b49fd06d42bfabacdf5d5d016bc47/regex-2025.7.34-cp310-cp310-win_arm64.whl", hash = "sha256:bca11d3c38a47c621769433c47f364b44e8043e0de8e482c5968b20ab90a3986", size = 268357, upload-time = "2025-07-31T00:19:12.729Z" },
    { url = "https://files.pythonhosted.org/packages/0d/85/f497b91577169472f7c1dc262a5ecc65e39e146fc3a52c571e5daaae4b7d/regex-2025.7.34-cp311-cp311-macosx_10_9_universal2.whl", hash = "sha256:da304313761b8500b8e175eb2040c4394a875837d5635f6256d6fa0377ad32c8", size = 484594, upload-time = "2025-07-31T00:19:13.927Z" },
    { url = "https://files.pythonhosted.org/packages/1c/c5/ad2a5c11ce9e6257fcbfd6cd965d07502f6054aaa19d50a3d7fd991ec5d1/regex-2025.7.34-cp311-cp311-macosx_10_9_x86_64.whl", hash = "sha256:35e43ebf5b18cd751ea81455b19acfdec402e82fe0dc6143edfae4c5c4b3909a", size = 289294, upload-time = "2025-07-31T00:19:15.395Z" },
    { url = "https://files.pythonhosted.org/packages/8e/01/83ffd9641fcf5e018f9b51aa922c3e538ac9439424fda3df540b643ecf4f/regex-2025.7.34-cp311-cp311-macosx_11_0_arm64.whl", hash = "sha256:96bbae4c616726f4661fe7bcad5952e10d25d3c51ddc388189d8864fbc1b3c68", size = 285933, upload-time = "2025-07-31T00:19:16.704Z" },
    { url = "https://files.pythonhosted.org/packages/77/20/5edab2e5766f0259bc1da7381b07ce6eb4401b17b2254d02f492cd8a81a8/regex-2025.7.34-cp311-cp311-manylinux2014_aarch64.manylinux_2_17_aarch64.manylinux_2_28_aarch64.whl", hash = "sha256:9feab78a1ffa4f2b1e27b1bcdaad36f48c2fed4870264ce32f52a393db093c78", size = 792335, upload-time = "2025-07-31T00:19:18.561Z" },
    { url = "https://files.pythonhosted.org/packages/30/bd/744d3ed8777dce8487b2606b94925e207e7c5931d5870f47f5b643a4580a/regex-2025.7.34-cp311-cp311-manylinux2014_ppc64le.manylinux_2_17_ppc64le.manylinux_2_28_ppc64le.whl", hash = "sha256:f14b36e6d4d07f1a5060f28ef3b3561c5d95eb0651741474ce4c0a4c56ba8719", size = 858605, upload-time = "2025-07-31T00:19:20.204Z" },
    { url = "https://files.pythonhosted.org/packages/99/3d/93754176289718d7578c31d151047e7b8acc7a8c20e7706716f23c49e45e/regex-2025.7.34-cp311-cp311-manylinux2014_s390x.manylinux_2_17_s390x.manylinux_2_28_s390x.whl", hash = "sha256:85c3a958ef8b3d5079c763477e1f09e89d13ad22198a37e9d7b26b4b17438b33", size = 905780, upload-time = "2025-07-31T00:19:21.876Z" },
    { url = "https://files.pythonhosted.org/packages/ee/2e/c689f274a92deffa03999a430505ff2aeace408fd681a90eafa92fdd6930/regex-2025.7.34-cp311-cp311-manylinux2014_x86_64.manylinux_2_17_x86_64.manylinux_2_28_x86_64.whl", hash = "sha256:37555e4ae0b93358fa7c2d240a4291d4a4227cc7c607d8f85596cdb08ec0a083", size = 798868, upload-time = "2025-07-31T00:19:23.222Z" },
    { url = "https://files.pythonhosted.org/packages/0d/9e/39673688805d139b33b4a24851a71b9978d61915c4d72b5ffda324d0668a/regex-2025.7.34-cp311-cp311-musllinux_1_2_aarch64.whl", hash = "sha256:ee38926f31f1aa61b0232a3a11b83461f7807661c062df9eb88769d86e6195c3", size = 781784, upload-time = "2025-07-31T00:19:24.59Z" },
    { url = "https://files.pythonhosted.org/packages/18/bd/4c1cab12cfabe14beaa076523056b8ab0c882a8feaf0a6f48b0a75dab9ed/regex-2025.7.34-cp311-cp311-musllinux_1_2_ppc64le.whl", hash = "sha256:a664291c31cae9c4a30589bd8bc2ebb56ef880c9c6264cb7643633831e606a4d", size = 852837, upload-time = "2025-07-31T00:19:25.911Z" },
    { url = "https://files.pythonhosted.org/packages/cb/21/663d983cbb3bba537fc213a579abbd0f263fb28271c514123f3c547ab917/regex-2025.7.34-cp311-cp311-musllinux_1_2_s390x.whl", hash = "sha256:f3e5c1e0925e77ec46ddc736b756a6da50d4df4ee3f69536ffb2373460e2dafd", size = 844240, upload-time = "2025-07-31T00:19:27.688Z" },
    { url = "https://files.pythonhosted.org/packages/8e/2d/9beeeb913bc5d32faa913cf8c47e968da936af61ec20af5d269d0f84a100/regex-2025.7.34-cp311-cp311-musllinux_1_2_x86_64.whl", hash = "sha256:d428fc7731dcbb4e2ffe43aeb8f90775ad155e7db4347a639768bc6cd2df881a", size = 787139, upload-time = "2025-07-31T00:19:29.475Z" },
    { url = "https://files.pythonhosted.org/packages/eb/f5/9b9384415fdc533551be2ba805dd8c4621873e5df69c958f403bfd3b2b6e/regex-2025.7.34-cp311-cp311-win32.whl", hash = "sha256:e154a7ee7fa18333ad90b20e16ef84daaeac61877c8ef942ec8dfa50dc38b7a1", size = 264019, upload-time = "2025-07-31T00:19:31.129Z" },
    { url = "https://files.pythonhosted.org/packages/18/9d/e069ed94debcf4cc9626d652a48040b079ce34c7e4fb174f16874958d485/regex-2025.7.34-cp311-cp311-win_amd64.whl", hash = "sha256:24257953d5c1d6d3c129ab03414c07fc1a47833c9165d49b954190b2b7f21a1a", size = 276047, upload-time = "2025-07-31T00:19:32.497Z" },
    { url = "https://files.pythonhosted.org/packages/fd/cf/3bafbe9d1fd1db77355e7fbbbf0d0cfb34501a8b8e334deca14f94c7b315/regex-2025.7.34-cp311-cp311-win_arm64.whl", hash = "sha256:3157aa512b9e606586900888cd469a444f9b898ecb7f8931996cb715f77477f0", size = 268362, upload-time = "2025-07-31T00:19:34.094Z" },
    { url = "https://files.pythonhosted.org/packages/ff/f0/31d62596c75a33f979317658e8d261574785c6cd8672c06741ce2e2e2070/regex-2025.7.34-cp312-cp312-macosx_10_13_universal2.whl", hash = "sha256:7f7211a746aced993bef487de69307a38c5ddd79257d7be83f7b202cb59ddb50", size = 485492, upload-time = "2025-07-31T00:19:35.57Z" },
    { url = "https://files.pythonhosted.org/packages/d8/16/b818d223f1c9758c3434be89aa1a01aae798e0e0df36c1f143d1963dd1ee/regex-2025.7.34-cp312-cp312-macosx_10_13_x86_64.whl", hash = "sha256:fb31080f2bd0681484b275461b202b5ad182f52c9ec606052020fe13eb13a72f", size = 290000, upload-time = "2025-07-31T00:19:37.175Z" },
    { url = "https://files.pythonhosted.org/packages/cd/70/69506d53397b4bd6954061bae75677ad34deb7f6ca3ba199660d6f728ff5/regex-2025.7.34-cp312-cp312-macosx_11_0_arm64.whl", hash = "sha256:0200a5150c4cf61e407038f4b4d5cdad13e86345dac29ff9dab3d75d905cf130", size = 286072, upload-time = "2025-07-31T00:19:38.612Z" },
    { url = "https://files.pythonhosted.org/packages/b0/73/536a216d5f66084fb577bb0543b5cb7de3272eb70a157f0c3a542f1c2551/regex-2025.7.34-cp312-cp312-manylinux2014_aarch64.manylinux_2_17_aarch64.manylinux_2_28_aarch64.whl", hash = "sha256:739a74970e736df0773788377969c9fea3876c2fc13d0563f98e5503e5185f46", size = 797341, upload-time = "2025-07-31T00:19:40.119Z" },
    { url = "https://files.pythonhosted.org/packages/26/af/733f8168449e56e8f404bb807ea7189f59507cbea1b67a7bbcd92f8bf844/regex-2025.7.34-cp312-cp312-manylinux2014_ppc64le.manylinux_2_17_ppc64le.manylinux_2_28_ppc64le.whl", hash = "sha256:4fef81b2f7ea6a2029161ed6dea9ae13834c28eb5a95b8771828194a026621e4", size = 862556, upload-time = "2025-07-31T00:19:41.556Z" },
    { url = "https://files.pythonhosted.org/packages/19/dd/59c464d58c06c4f7d87de4ab1f590e430821345a40c5d345d449a636d15f/regex-2025.7.34-cp312-cp312-manylinux2014_s390x.manylinux_2_17_s390x.manylinux_2_28_s390x.whl", hash = "sha256:ea74cf81fe61a7e9d77989050d0089a927ab758c29dac4e8e1b6c06fccf3ebf0", size = 910762, upload-time = "2025-07-31T00:19:43Z" },
    { url = "https://files.pythonhosted.org/packages/37/a8/b05ccf33ceca0815a1e253693b2c86544932ebcc0049c16b0fbdf18b688b/regex-2025.7.34-cp312-cp312-manylinux2014_x86_64.manylinux_2_17_x86_64.manylinux_2_28_x86_64.whl", hash = "sha256:e4636a7f3b65a5f340ed9ddf53585c42e3ff37101d383ed321bfe5660481744b", size = 801892, upload-time = "2025-07-31T00:19:44.645Z" },
    { url = "https://files.pythonhosted.org/packages/5f/9a/b993cb2e634cc22810afd1652dba0cae156c40d4864285ff486c73cd1996/regex-2025.7.34-cp312-cp312-musllinux_1_2_aarch64.whl", hash = "sha256:6cef962d7834437fe8d3da6f9bfc6f93f20f218266dcefec0560ed7765f5fe01", size = 786551, upload-time = "2025-07-31T00:19:46.127Z" },
    { url = "https://files.pythonhosted.org/packages/2d/79/7849d67910a0de4e26834b5bb816e028e35473f3d7ae563552ea04f58ca2/regex-2025.7.34-cp312-cp312-musllinux_1_2_ppc64le.whl", hash = "sha256:cbe1698e5b80298dbce8df4d8d1182279fbdaf1044e864cbc9d53c20e4a2be77", size = 856457, upload-time = "2025-07-31T00:19:47.562Z" },
    { url = "https://files.pythonhosted.org/packages/91/c6/de516bc082524b27e45cb4f54e28bd800c01efb26d15646a65b87b13a91e/regex-2025.7.34-cp312-cp312-musllinux_1_2_s390x.whl", hash = "sha256:32b9f9bcf0f605eb094b08e8da72e44badabb63dde6b83bd530580b488d1c6da", size = 848902, upload-time = "2025-07-31T00:19:49.312Z" },
    { url = "https://files.pythonhosted.org/packages/7d/22/519ff8ba15f732db099b126f039586bd372da6cd4efb810d5d66a5daeda1/regex-2025.7.34-cp312-cp312-musllinux_1_2_x86_64.whl", hash = "sha256:524c868ba527eab4e8744a9287809579f54ae8c62fbf07d62aacd89f6026b282", size = 788038, upload-time = "2025-07-31T00:19:50.794Z" },
    { url = "https://files.pythonhosted.org/packages/3f/7d/aabb467d8f57d8149895d133c88eb809a1a6a0fe262c1d508eb9dfabb6f9/regex-2025.7.34-cp312-cp312-win32.whl", hash = "sha256:d600e58ee6d036081c89696d2bdd55d507498a7180df2e19945c6642fac59588", size = 264417, upload-time = "2025-07-31T00:19:52.292Z" },
    { url = "https://files.pythonhosted.org/packages/3b/39/bd922b55a4fc5ad5c13753274e5b536f5b06ec8eb9747675668491c7ab7a/regex-2025.7.34-cp312-cp312-win_amd64.whl", hash = "sha256:9a9ab52a466a9b4b91564437b36417b76033e8778e5af8f36be835d8cb370d62", size = 275387, upload-time = "2025-07-31T00:19:53.593Z" },
    { url = "https://files.pythonhosted.org/packages/f7/3c/c61d2fdcecb754a40475a3d1ef9a000911d3e3fc75c096acf44b0dfb786a/regex-2025.7.34-cp312-cp312-win_arm64.whl", hash = "sha256:c83aec91af9c6fbf7c743274fd952272403ad9a9db05fe9bfc9df8d12b45f176", size = 268482, upload-time = "2025-07-31T00:19:55.183Z" },
    { url = "https://files.pythonhosted.org/packages/15/16/b709b2119975035169a25aa8e4940ca177b1a2e25e14f8d996d09130368e/regex-2025.7.34-cp313-cp313-macosx_10_13_universal2.whl", hash = "sha256:c3c9740a77aeef3f5e3aaab92403946a8d34437db930a0280e7e81ddcada61f5", size = 485334, upload-time = "2025-07-31T00:19:56.58Z" },
    { url = "https://files.pythonhosted.org/packages/94/a6/c09136046be0595f0331bc58a0e5f89c2d324cf734e0b0ec53cf4b12a636/regex-2025.7.34-cp313-cp313-macosx_10_13_x86_64.whl", hash = "sha256:69ed3bc611540f2ea70a4080f853741ec698be556b1df404599f8724690edbcd", size = 289942, upload-time = "2025-07-31T00:19:57.943Z" },
    { url = "https://files.pythonhosted.org/packages/36/91/08fc0fd0f40bdfb0e0df4134ee37cfb16e66a1044ac56d36911fd01c69d2/regex-2025.7.34-cp313-cp313-macosx_11_0_arm64.whl", hash = "sha256:d03c6f9dcd562c56527c42b8530aad93193e0b3254a588be1f2ed378cdfdea1b", size = 285991, upload-time = "2025-07-31T00:19:59.837Z" },
    { url = "https://files.pythonhosted.org/packages/be/2f/99dc8f6f756606f0c214d14c7b6c17270b6bbe26d5c1f05cde9dbb1c551f/regex-2025.7.34-cp313-cp313-manylinux2014_aarch64.manylinux_2_17_aarch64.manylinux_2_28_aarch64.whl", hash = "sha256:6164b1d99dee1dfad33f301f174d8139d4368a9fb50bf0a3603b2eaf579963ad", size = 797415, upload-time = "2025-07-31T00:20:01.668Z" },
    { url = "https://files.pythonhosted.org/packages/62/cf/2fcdca1110495458ba4e95c52ce73b361cf1cafd8a53b5c31542cde9a15b/regex-2025.7.34-cp313-cp313-manylinux2014_ppc64le.manylinux_2_17_ppc64le.manylinux_2_28_ppc64le.whl", hash = "sha256:1e4f4f62599b8142362f164ce776f19d79bdd21273e86920a7b604a4275b4f59", size = 862487, upload-time = "2025-07-31T00:20:03.142Z" },
    { url = "https://files.pythonhosted.org/packages/90/38/899105dd27fed394e3fae45607c1983e138273ec167e47882fc401f112b9/regex-2025.7.34-cp313-cp313-manylinux2014_s390x.manylinux_2_17_s390x.manylinux_2_28_s390x.whl", hash = "sha256:72a26dcc6a59c057b292f39d41465d8233a10fd69121fa24f8f43ec6294e5415", size = 910717, upload-time = "2025-07-31T00:20:04.727Z" },
    { url = "https://files.pythonhosted.org/packages/ee/f6/4716198dbd0bcc9c45625ac4c81a435d1c4d8ad662e8576dac06bab35b17/regex-2025.7.34-cp313-cp313-manylinux2014_x86_64.manylinux_2_17_x86_64.manylinux_2_28_x86_64.whl", hash = "sha256:d5273fddf7a3e602695c92716c420c377599ed3c853ea669c1fe26218867002f", size = 801943, upload-time = "2025-07-31T00:20:07.1Z" },
    { url = "https://files.pythonhosted.org/packages/40/5d/cff8896d27e4e3dd11dd72ac78797c7987eb50fe4debc2c0f2f1682eb06d/regex-2025.7.34-cp313-cp313-musllinux_1_2_aarch64.whl", hash = "sha256:c1844be23cd40135b3a5a4dd298e1e0c0cb36757364dd6cdc6025770363e06c1", size = 786664, upload-time = "2025-07-31T00:20:08.818Z" },
    { url = "https://files.pythonhosted.org/packages/10/29/758bf83cf7b4c34f07ac3423ea03cee3eb3176941641e4ccc05620f6c0b8/regex-2025.7.34-cp313-cp313-musllinux_1_2_ppc64le.whl", hash = "sha256:dde35e2afbbe2272f8abee3b9fe6772d9b5a07d82607b5788e8508974059925c", size = 856457, upload-time = "2025-07-31T00:20:10.328Z" },
    { url = "https://files.pythonhosted.org/packages/d7/30/c19d212b619963c5b460bfed0ea69a092c6a43cba52a973d46c27b3e2975/regex-2025.7.34-cp313-cp313-musllinux_1_2_s390x.whl", hash = "sha256:f3f6e8e7af516a7549412ce57613e859c3be27d55341a894aacaa11703a4c31a", size = 849008, upload-time = "2025-07-31T00:20:11.823Z" },
    { url = "https://files.pythonhosted.org/packages/9e/b8/3c35da3b12c87e3cc00010ef6c3a4ae787cff0bc381aa3d251def219969a/regex-2025.7.34-cp313-cp313-musllinux_1_2_x86_64.whl", hash = "sha256:469142fb94a869beb25b5f18ea87646d21def10fbacb0bcb749224f3509476f0", size = 788101, upload-time = "2025-07-31T00:20:13.729Z" },
    { url = "https://files.pythonhosted.org/packages/47/80/2f46677c0b3c2b723b2c358d19f9346e714113865da0f5f736ca1a883bde/regex-2025.7.34-cp313-cp313-win32.whl", hash = "sha256:da7507d083ee33ccea1310447410c27ca11fb9ef18c95899ca57ff60a7e4d8f1", size = 264401, upload-time = "2025-07-31T00:20:15.233Z" },
    { url = "https://files.pythonhosted.org/packages/be/fa/917d64dd074682606a003cba33585c28138c77d848ef72fc77cbb1183849/regex-2025.7.34-cp313-cp313-win_amd64.whl", hash = "sha256:9d644de5520441e5f7e2db63aec2748948cc39ed4d7a87fd5db578ea4043d997", size = 275368, upload-time = "2025-07-31T00:20:16.711Z" },
    { url = "https://files.pythonhosted.org/packages/65/cd/f94383666704170a2154a5df7b16be28f0c27a266bffcd843e58bc84120f/regex-2025.7.34-cp313-cp313-win_arm64.whl", hash = "sha256:7bf1c5503a9f2cbd2f52d7e260acb3131b07b6273c470abb78568174fe6bde3f", size = 268482, upload-time = "2025-07-31T00:20:18.189Z" },
    { url = "https://files.pythonhosted.org/packages/ac/23/6376f3a23cf2f3c00514b1cdd8c990afb4dfbac3cb4a68b633c6b7e2e307/regex-2025.7.34-cp314-cp314-macosx_10_13_universal2.whl", hash = "sha256:8283afe7042d8270cecf27cca558873168e771183d4d593e3c5fe5f12402212a", size = 485385, upload-time = "2025-07-31T00:20:19.692Z" },
    { url = "https://files.pythonhosted.org/packages/73/5b/6d4d3a0b4d312adbfd6d5694c8dddcf1396708976dd87e4d00af439d962b/regex-2025.7.34-cp314-cp314-macosx_10_13_x86_64.whl", hash = "sha256:6c053f9647e3421dd2f5dff8172eb7b4eec129df9d1d2f7133a4386319b47435", size = 289788, upload-time = "2025-07-31T00:20:21.941Z" },
    { url = "https://files.pythonhosted.org/packages/92/71/5862ac9913746e5054d01cb9fb8125b3d0802c0706ef547cae1e7f4428fa/regex-2025.7.34-cp314-cp314-macosx_11_0_arm64.whl", hash = "sha256:a16dd56bbcb7d10e62861c3cd000290ddff28ea142ffb5eb3470f183628011ac", size = 286136, upload-time = "2025-07-31T00:20:26.146Z" },
    { url = "https://files.pythonhosted.org/packages/27/df/5b505dc447eb71278eba10d5ec940769ca89c1af70f0468bfbcb98035dc2/regex-2025.7.34-cp314-cp314-manylinux2014_aarch64.manylinux_2_17_aarch64.manylinux_2_28_aarch64.whl", hash = "sha256:69c593ff5a24c0d5c1112b0df9b09eae42b33c014bdca7022d6523b210b69f72", size = 797753, upload-time = "2025-07-31T00:20:27.919Z" },
    { url = "https://files.pythonhosted.org/packages/86/38/3e3dc953d13998fa047e9a2414b556201dbd7147034fbac129392363253b/regex-2025.7.34-cp314-cp314-manylinux2014_ppc64le.manylinux_2_17_ppc64le.manylinux_2_28_ppc64le.whl", hash = "sha256:98d0ce170fcde1a03b5df19c5650db22ab58af375aaa6ff07978a85c9f250f0e", size = 863263, upload-time = "2025-07-31T00:20:29.803Z" },
    { url = "https://files.pythonhosted.org/packages/68/e5/3ff66b29dde12f5b874dda2d9dec7245c2051f2528d8c2a797901497f140/regex-2025.7.34-cp314-cp314-manylinux2014_s390x.manylinux_2_17_s390x.manylinux_2_28_s390x.whl", hash = "sha256:d72765a4bff8c43711d5b0f5b452991a9947853dfa471972169b3cc0ba1d0751", size = 910103, upload-time = "2025-07-31T00:20:31.313Z" },
    { url = "https://files.pythonhosted.org/packages/9e/fe/14176f2182125977fba3711adea73f472a11f3f9288c1317c59cd16ad5e6/regex-2025.7.34-cp314-cp314-manylinux2014_x86_64.manylinux_2_17_x86_64.manylinux_2_28_x86_64.whl", hash = "sha256:4494f8fd95a77eb434039ad8460e64d57baa0434f1395b7da44015bef650d0e4", size = 801709, upload-time = "2025-07-31T00:20:33.323Z" },
    { url = "https://files.pythonhosted.org/packages/5a/0d/80d4e66ed24f1ba876a9e8e31b709f9fd22d5c266bf5f3ab3c1afe683d7d/regex-2025.7.34-cp314-cp314-musllinux_1_2_aarch64.whl", hash = "sha256:4f42b522259c66e918a0121a12429b2abcf696c6f967fa37bdc7b72e61469f98", size = 786726, upload-time = "2025-07-31T00:20:35.252Z" },
    { url = "https://files.pythonhosted.org/packages/12/75/c3ebb30e04a56c046f5c85179dc173818551037daae2c0c940c7b19152cb/regex-2025.7.34-cp314-cp314-musllinux_1_2_ppc64le.whl", hash = "sha256:aaef1f056d96a0a5d53ad47d019d5b4c66fe4be2da87016e0d43b7242599ffc7", size = 857306, upload-time = "2025-07-31T00:20:37.12Z" },
    { url = "https://files.pythonhosted.org/packages/b1/b2/a4dc5d8b14f90924f27f0ac4c4c4f5e195b723be98adecc884f6716614b6/regex-2025.7.34-cp314-cp314-musllinux_1_2_s390x.whl", hash = "sha256:656433e5b7dccc9bc0da6312da8eb897b81f5e560321ec413500e5367fcd5d47", size = 848494, upload-time = "2025-07-31T00:20:38.818Z" },
    { url = "https://files.pythonhosted.org/packages/0d/21/9ac6e07a4c5e8646a90b56b61f7e9dac11ae0747c857f91d3d2bc7c241d9/regex-2025.7.34-cp314-cp314-musllinux_1_2_x86_64.whl", hash = "sha256:e91eb2c62c39705e17b4d42d4b86c4e86c884c0d15d9c5a47d0835f8387add8e", size = 787850, upload-time = "2025-07-31T00:20:40.478Z" },
    { url = "https://files.pythonhosted.org/packages/be/6c/d51204e28e7bc54f9a03bb799b04730d7e54ff2718862b8d4e09e7110a6a/regex-2025.7.34-cp314-cp314-win32.whl", hash = "sha256:f978ddfb6216028c8f1d6b0f7ef779949498b64117fc35a939022f67f810bdcb", size = 269730, upload-time = "2025-07-31T00:20:42.253Z" },
    { url = "https://files.pythonhosted.org/packages/74/52/a7e92d02fa1fdef59d113098cb9f02c5d03289a0e9f9e5d4d6acccd10677/regex-2025.7.34-cp314-cp314-win_amd64.whl", hash = "sha256:4b7dc33b9b48fb37ead12ffc7bdb846ac72f99a80373c4da48f64b373a7abeae", size = 278640, upload-time = "2025-07-31T00:20:44.42Z" },
    { url = "https://files.pythonhosted.org/packages/d1/78/a815529b559b1771080faa90c3ab401730661f99d495ab0071649f139ebd/regex-2025.7.34-cp314-cp314-win_arm64.whl", hash = "sha256:4b8c4d39f451e64809912c82392933d80fe2e4a87eeef8859fcc5380d0173c64", size = 271757, upload-time = "2025-07-31T00:20:46.355Z" },
]

[[package]]
name = "requests"
version = "2.32.4"
source = { registry = "https://pypi.org/simple" }
dependencies = [
    { name = "certifi" },
    { name = "charset-normalizer" },
    { name = "idna" },
    { name = "urllib3" },
]
sdist = { url = "https://files.pythonhosted.org/packages/e1/0a/929373653770d8a0d7ea76c37de6e41f11eb07559b103b1c02cafb3f7cf8/requests-2.32.4.tar.gz", hash = "sha256:27d0316682c8a29834d3264820024b62a36942083d52caf2f14c0591336d3422", size = 135258, upload-time = "2025-06-09T16:43:07.34Z" }
wheels = [
    { url = "https://files.pythonhosted.org/packages/7c/e4/56027c4a6b4ae70ca9de302488c5ca95ad4a39e190093d6c1a8ace08341b/requests-2.32.4-py3-none-any.whl", hash = "sha256:27babd3cda2a6d50b30443204ee89830707d396671944c998b5975b031ac2b2c", size = 64847, upload-time = "2025-06-09T16:43:05.728Z" },
]

[[package]]
name = "ruamel-yaml"
version = "0.18.14"
source = { registry = "https://pypi.org/simple" }
dependencies = [
    { name = "ruamel-yaml-clib", marker = "python_full_version < '3.14' and platform_python_implementation == 'CPython'" },
]
sdist = { url = "https://files.pythonhosted.org/packages/39/87/6da0df742a4684263261c253f00edd5829e6aca970fff69e75028cccc547/ruamel.yaml-0.18.14.tar.gz", hash = "sha256:7227b76aaec364df15936730efbf7d72b30c0b79b1d578bbb8e3dcb2d81f52b7", size = 145511, upload-time = "2025-06-09T08:51:09.828Z" }
wheels = [
    { url = "https://files.pythonhosted.org/packages/af/6d/6fe4805235e193aad4aaf979160dd1f3c487c57d48b810c816e6e842171b/ruamel.yaml-0.18.14-py3-none-any.whl", hash = "sha256:710ff198bb53da66718c7db27eec4fbcc9aa6ca7204e4c1df2f282b6fe5eb6b2", size = 118570, upload-time = "2025-06-09T08:51:06.348Z" },
]

[[package]]
name = "ruamel-yaml-clib"
version = "0.2.12"
source = { registry = "https://pypi.org/simple" }
sdist = { url = "https://files.pythonhosted.org/packages/20/84/80203abff8ea4993a87d823a5f632e4d92831ef75d404c9fc78d0176d2b5/ruamel.yaml.clib-0.2.12.tar.gz", hash = "sha256:6c8fbb13ec503f99a91901ab46e0b07ae7941cd527393187039aec586fdfd36f", size = 225315, upload-time = "2024-10-20T10:10:56.22Z" }
wheels = [
    { url = "https://files.pythonhosted.org/packages/70/57/40a958e863e299f0c74ef32a3bde9f2d1ea8d69669368c0c502a0997f57f/ruamel.yaml.clib-0.2.12-cp310-cp310-macosx_13_0_arm64.whl", hash = "sha256:11f891336688faf5156a36293a9c362bdc7c88f03a8a027c2c1d8e0bcde998e5", size = 131301, upload-time = "2024-10-20T10:12:35.876Z" },
    { url = "https://files.pythonhosted.org/packages/98/a8/29a3eb437b12b95f50a6bcc3d7d7214301c6c529d8fdc227247fa84162b5/ruamel.yaml.clib-0.2.12-cp310-cp310-manylinux2014_aarch64.whl", hash = "sha256:a606ef75a60ecf3d924613892cc603b154178ee25abb3055db5062da811fd969", size = 633728, upload-time = "2024-10-20T10:12:37.858Z" },
    { url = "https://files.pythonhosted.org/packages/35/6d/ae05a87a3ad540259c3ad88d71275cbd1c0f2d30ae04c65dcbfb6dcd4b9f/ruamel.yaml.clib-0.2.12-cp310-cp310-manylinux_2_17_x86_64.manylinux2014_x86_64.whl", hash = "sha256:fd5415dded15c3822597455bc02bcd66e81ef8b7a48cb71a33628fc9fdde39df", size = 722230, upload-time = "2024-10-20T10:12:39.457Z" },
    { url = "https://files.pythonhosted.org/packages/7f/b7/20c6f3c0b656fe609675d69bc135c03aac9e3865912444be6339207b6648/ruamel.yaml.clib-0.2.12-cp310-cp310-manylinux_2_5_i686.manylinux1_i686.manylinux_2_17_i686.manylinux2014_i686.whl", hash = "sha256:f66efbc1caa63c088dead1c4170d148eabc9b80d95fb75b6c92ac0aad2437d76", size = 686712, upload-time = "2024-10-20T10:12:41.119Z" },
    { url = "https://files.pythonhosted.org/packages/cd/11/d12dbf683471f888d354dac59593873c2b45feb193c5e3e0f2ebf85e68b9/ruamel.yaml.clib-0.2.12-cp310-cp310-musllinux_1_1_i686.whl", hash = "sha256:22353049ba4181685023b25b5b51a574bce33e7f51c759371a7422dcae5402a6", size = 663936, upload-time = "2024-10-21T11:26:37.419Z" },
    { url = "https://files.pythonhosted.org/packages/72/14/4c268f5077db5c83f743ee1daeb236269fa8577133a5cfa49f8b382baf13/ruamel.yaml.clib-0.2.12-cp310-cp310-musllinux_1_1_x86_64.whl", hash = "sha256:932205970b9f9991b34f55136be327501903f7c66830e9760a8ffb15b07f05cd", size = 696580, upload-time = "2024-10-21T11:26:39.503Z" },
    { url = "https://files.pythonhosted.org/packages/30/fc/8cd12f189c6405a4c1cf37bd633aa740a9538c8e40497c231072d0fef5cf/ruamel.yaml.clib-0.2.12-cp310-cp310-musllinux_1_2_aarch64.whl", hash = "sha256:a52d48f4e7bf9005e8f0a89209bf9a73f7190ddf0489eee5eb51377385f59f2a", size = 663393, upload-time = "2024-12-11T19:58:13.873Z" },
    { url = "https://files.pythonhosted.org/packages/80/29/c0a017b704aaf3cbf704989785cd9c5d5b8ccec2dae6ac0c53833c84e677/ruamel.yaml.clib-0.2.12-cp310-cp310-win32.whl", hash = "sha256:3eac5a91891ceb88138c113f9db04f3cebdae277f5d44eaa3651a4f573e6a5da", size = 100326, upload-time = "2024-10-20T10:12:42.967Z" },
    { url = "https://files.pythonhosted.org/packages/3a/65/fa39d74db4e2d0cd252355732d966a460a41cd01c6353b820a0952432839/ruamel.yaml.clib-0.2.12-cp310-cp310-win_amd64.whl", hash = "sha256:ab007f2f5a87bd08ab1499bdf96f3d5c6ad4dcfa364884cb4549aa0154b13a28", size = 118079, upload-time = "2024-10-20T10:12:44.117Z" },
    { url = "https://files.pythonhosted.org/packages/fb/8f/683c6ad562f558cbc4f7c029abcd9599148c51c54b5ef0f24f2638da9fbb/ruamel.yaml.clib-0.2.12-cp311-cp311-macosx_13_0_arm64.whl", hash = "sha256:4a6679521a58256a90b0d89e03992c15144c5f3858f40d7c18886023d7943db6", size = 132224, upload-time = "2024-10-20T10:12:45.162Z" },
    { url = "https://files.pythonhosted.org/packages/3c/d2/b79b7d695e2f21da020bd44c782490578f300dd44f0a4c57a92575758a76/ruamel.yaml.clib-0.2.12-cp311-cp311-manylinux2014_aarch64.whl", hash = "sha256:d84318609196d6bd6da0edfa25cedfbabd8dbde5140a0a23af29ad4b8f91fb1e", size = 641480, upload-time = "2024-10-20T10:12:46.758Z" },
    { url = "https://files.pythonhosted.org/packages/68/6e/264c50ce2a31473a9fdbf4fa66ca9b2b17c7455b31ef585462343818bd6c/ruamel.yaml.clib-0.2.12-cp311-cp311-manylinux_2_17_x86_64.manylinux2014_x86_64.whl", hash = "sha256:bb43a269eb827806502c7c8efb7ae7e9e9d0573257a46e8e952f4d4caba4f31e", size = 739068, upload-time = "2024-10-20T10:12:48.605Z" },
    { url = "https://files.pythonhosted.org/packages/86/29/88c2567bc893c84d88b4c48027367c3562ae69121d568e8a3f3a8d363f4d/ruamel.yaml.clib-0.2.12-cp311-cp311-manylinux_2_5_i686.manylinux1_i686.manylinux_2_17_i686.manylinux2014_i686.whl", hash = "sha256:811ea1594b8a0fb466172c384267a4e5e367298af6b228931f273b111f17ef52", size = 703012, upload-time = "2024-10-20T10:12:51.124Z" },
    { url = "https://files.pythonhosted.org/packages/11/46/879763c619b5470820f0cd6ca97d134771e502776bc2b844d2adb6e37753/ruamel.yaml.clib-0.2.12-cp311-cp311-musllinux_1_1_i686.whl", hash = "sha256:cf12567a7b565cbf65d438dec6cfbe2917d3c1bdddfce84a9930b7d35ea59642", size = 704352, upload-time = "2024-10-21T11:26:41.438Z" },
    { url = "https://files.pythonhosted.org/packages/02/80/ece7e6034256a4186bbe50dee28cd032d816974941a6abf6a9d65e4228a7/ruamel.yaml.clib-0.2.12-cp311-cp311-musllinux_1_1_x86_64.whl", hash = "sha256:7dd5adc8b930b12c8fc5b99e2d535a09889941aa0d0bd06f4749e9a9397c71d2", size = 737344, upload-time = "2024-10-21T11:26:43.62Z" },
    { url = "https://files.pythonhosted.org/packages/f0/ca/e4106ac7e80efbabdf4bf91d3d32fc424e41418458251712f5672eada9ce/ruamel.yaml.clib-0.2.12-cp311-cp311-musllinux_1_2_aarch64.whl", hash = "sha256:1492a6051dab8d912fc2adeef0e8c72216b24d57bd896ea607cb90bb0c4981d3", size = 714498, upload-time = "2024-12-11T19:58:15.592Z" },
    { url = "https://files.pythonhosted.org/packages/67/58/b1f60a1d591b771298ffa0428237afb092c7f29ae23bad93420b1eb10703/ruamel.yaml.clib-0.2.12-cp311-cp311-win32.whl", hash = "sha256:bd0a08f0bab19093c54e18a14a10b4322e1eacc5217056f3c063bd2f59853ce4", size = 100205, upload-time = "2024-10-20T10:12:52.865Z" },
    { url = "https://files.pythonhosted.org/packages/b4/4f/b52f634c9548a9291a70dfce26ca7ebce388235c93588a1068028ea23fcc/ruamel.yaml.clib-0.2.12-cp311-cp311-win_amd64.whl", hash = "sha256:a274fb2cb086c7a3dea4322ec27f4cb5cc4b6298adb583ab0e211a4682f241eb", size = 118185, upload-time = "2024-10-20T10:12:54.652Z" },
    { url = "https://files.pythonhosted.org/packages/48/41/e7a405afbdc26af961678474a55373e1b323605a4f5e2ddd4a80ea80f628/ruamel.yaml.clib-0.2.12-cp312-cp312-macosx_14_0_arm64.whl", hash = "sha256:20b0f8dc160ba83b6dcc0e256846e1a02d044e13f7ea74a3d1d56ede4e48c632", size = 133433, upload-time = "2024-10-20T10:12:55.657Z" },
    { url = "https://files.pythonhosted.org/packages/ec/b0/b850385604334c2ce90e3ee1013bd911aedf058a934905863a6ea95e9eb4/ruamel.yaml.clib-0.2.12-cp312-cp312-manylinux2014_aarch64.whl", hash = "sha256:943f32bc9dedb3abff9879edc134901df92cfce2c3d5c9348f172f62eb2d771d", size = 647362, upload-time = "2024-10-20T10:12:57.155Z" },
    { url = "https://files.pythonhosted.org/packages/44/d0/3f68a86e006448fb6c005aee66565b9eb89014a70c491d70c08de597f8e4/ruamel.yaml.clib-0.2.12-cp312-cp312-manylinux_2_17_x86_64.manylinux2014_x86_64.whl", hash = "sha256:95c3829bb364fdb8e0332c9931ecf57d9be3519241323c5274bd82f709cebc0c", size = 754118, upload-time = "2024-10-20T10:12:58.501Z" },
    { url = "https://files.pythonhosted.org/packages/52/a9/d39f3c5ada0a3bb2870d7db41901125dbe2434fa4f12ca8c5b83a42d7c53/ruamel.yaml.clib-0.2.12-cp312-cp312-manylinux_2_5_i686.manylinux1_i686.manylinux_2_17_i686.manylinux2014_i686.whl", hash = "sha256:749c16fcc4a2b09f28843cda5a193e0283e47454b63ec4b81eaa2242f50e4ccd", size = 706497, upload-time = "2024-10-20T10:13:00.211Z" },
    { url = "https://files.pythonhosted.org/packages/b0/fa/097e38135dadd9ac25aecf2a54be17ddf6e4c23e43d538492a90ab3d71c6/ruamel.yaml.clib-0.2.12-cp312-cp312-musllinux_1_1_i686.whl", hash = "sha256:bf165fef1f223beae7333275156ab2022cffe255dcc51c27f066b4370da81e31", size = 698042, upload-time = "2024-10-21T11:26:46.038Z" },
    { url = "https://files.pythonhosted.org/packages/ec/d5/a659ca6f503b9379b930f13bc6b130c9f176469b73b9834296822a83a132/ruamel.yaml.clib-0.2.12-cp312-cp312-musllinux_1_1_x86_64.whl", hash = "sha256:32621c177bbf782ca5a18ba4d7af0f1082a3f6e517ac2a18b3974d4edf349680", size = 745831, upload-time = "2024-10-21T11:26:47.487Z" },
    { url = "https://files.pythonhosted.org/packages/db/5d/36619b61ffa2429eeaefaab4f3374666adf36ad8ac6330d855848d7d36fd/ruamel.yaml.clib-0.2.12-cp312-cp312-musllinux_1_2_aarch64.whl", hash = "sha256:b82a7c94a498853aa0b272fd5bc67f29008da798d4f93a2f9f289feb8426a58d", size = 715692, upload-time = "2024-12-11T19:58:17.252Z" },
    { url = "https://files.pythonhosted.org/packages/b1/82/85cb92f15a4231c89b95dfe08b09eb6adca929ef7df7e17ab59902b6f589/ruamel.yaml.clib-0.2.12-cp312-cp312-win32.whl", hash = "sha256:e8c4ebfcfd57177b572e2040777b8abc537cdef58a2120e830124946aa9b42c5", size = 98777, upload-time = "2024-10-20T10:13:01.395Z" },
    { url = "https://files.pythonhosted.org/packages/d7/8f/c3654f6f1ddb75daf3922c3d8fc6005b1ab56671ad56ffb874d908bfa668/ruamel.yaml.clib-0.2.12-cp312-cp312-win_amd64.whl", hash = "sha256:0467c5965282c62203273b838ae77c0d29d7638c8a4e3a1c8bdd3602c10904e4", size = 115523, upload-time = "2024-10-20T10:13:02.768Z" },
    { url = "https://files.pythonhosted.org/packages/29/00/4864119668d71a5fa45678f380b5923ff410701565821925c69780356ffa/ruamel.yaml.clib-0.2.12-cp313-cp313-macosx_14_0_arm64.whl", hash = "sha256:4c8c5d82f50bb53986a5e02d1b3092b03622c02c2eb78e29bec33fd9593bae1a", size = 132011, upload-time = "2024-10-20T10:13:04.377Z" },
    { url = "https://files.pythonhosted.org/packages/7f/5e/212f473a93ae78c669ffa0cb051e3fee1139cb2d385d2ae1653d64281507/ruamel.yaml.clib-0.2.12-cp313-cp313-manylinux2014_aarch64.whl", hash = "sha256:e7e3736715fbf53e9be2a79eb4db68e4ed857017344d697e8b9749444ae57475", size = 642488, upload-time = "2024-10-20T10:13:05.906Z" },
    { url = "https://files.pythonhosted.org/packages/1f/8f/ecfbe2123ade605c49ef769788f79c38ddb1c8fa81e01f4dbf5cf1a44b16/ruamel.yaml.clib-0.2.12-cp313-cp313-manylinux_2_17_x86_64.manylinux2014_x86_64.whl", hash = "sha256:0b7e75b4965e1d4690e93021adfcecccbca7d61c7bddd8e22406ef2ff20d74ef", size = 745066, upload-time = "2024-10-20T10:13:07.26Z" },
    { url = "https://files.pythonhosted.org/packages/e2/a9/28f60726d29dfc01b8decdb385de4ced2ced9faeb37a847bd5cf26836815/ruamel.yaml.clib-0.2.12-cp313-cp313-manylinux_2_5_i686.manylinux1_i686.manylinux_2_17_i686.manylinux2014_i686.whl", hash = "sha256:96777d473c05ee3e5e3c3e999f5d23c6f4ec5b0c38c098b3a5229085f74236c6", size = 701785, upload-time = "2024-10-20T10:13:08.504Z" },
    { url = "https://files.pythonhosted.org/packages/84/7e/8e7ec45920daa7f76046578e4f677a3215fe8f18ee30a9cb7627a19d9b4c/ruamel.yaml.clib-0.2.12-cp313-cp313-musllinux_1_1_i686.whl", hash = "sha256:3bc2a80e6420ca8b7d3590791e2dfc709c88ab9152c00eeb511c9875ce5778bf", size = 693017, upload-time = "2024-10-21T11:26:48.866Z" },
    { url = "https://files.pythonhosted.org/packages/c5/b3/d650eaade4ca225f02a648321e1ab835b9d361c60d51150bac49063b83fa/ruamel.yaml.clib-0.2.12-cp313-cp313-musllinux_1_1_x86_64.whl", hash = "sha256:e188d2699864c11c36cdfdada94d781fd5d6b0071cd9c427bceb08ad3d7c70e1", size = 741270, upload-time = "2024-10-21T11:26:50.213Z" },
    { url = "https://files.pythonhosted.org/packages/87/b8/01c29b924dcbbed75cc45b30c30d565d763b9c4d540545a0eeecffb8f09c/ruamel.yaml.clib-0.2.12-cp313-cp313-musllinux_1_2_aarch64.whl", hash = "sha256:4f6f3eac23941b32afccc23081e1f50612bdbe4e982012ef4f5797986828cd01", size = 709059, upload-time = "2024-12-11T19:58:18.846Z" },
    { url = "https://files.pythonhosted.org/packages/30/8c/ed73f047a73638257aa9377ad356bea4d96125b305c34a28766f4445cc0f/ruamel.yaml.clib-0.2.12-cp313-cp313-win32.whl", hash = "sha256:6442cb36270b3afb1b4951f060eccca1ce49f3d087ca1ca4563a6eb479cb3de6", size = 98583, upload-time = "2024-10-20T10:13:09.658Z" },
    { url = "https://files.pythonhosted.org/packages/b0/85/e8e751d8791564dd333d5d9a4eab0a7a115f7e349595417fd50ecae3395c/ruamel.yaml.clib-0.2.12-cp313-cp313-win_amd64.whl", hash = "sha256:e5b8daf27af0b90da7bb903a876477a9e6d7270be6146906b276605997c7e9a3", size = 115190, upload-time = "2024-10-20T10:13:10.66Z" },
]

[[package]]
name = "six"
version = "1.17.0"
source = { registry = "https://pypi.org/simple" }
sdist = { url = "https://files.pythonhosted.org/packages/94/e7/b2c673351809dca68a0e064b6af791aa332cf192da575fd474ed7d6f16a2/six-1.17.0.tar.gz", hash = "sha256:ff70335d468e7eb6ec65b95b99d3a2836546063f63acc5171de367e834932a81", size = 34031, upload-time = "2024-12-04T17:35:28.174Z" }
wheels = [
    { url = "https://files.pythonhosted.org/packages/b7/ce/149a00dd41f10bc29e5921b496af8b574d8413afcd5e30dfa0ed46c2cc5e/six-1.17.0-py2.py3-none-any.whl", hash = "sha256:4721f391ed90541fddacab5acf947aa0d3dc7d27b2e1e8eda2be8970586c3274", size = 11050, upload-time = "2024-12-04T17:35:26.475Z" },
]

[[package]]
name = "smmap"
version = "5.0.2"
source = { registry = "https://pypi.org/simple" }
sdist = { url = "https://files.pythonhosted.org/packages/44/cd/a040c4b3119bbe532e5b0732286f805445375489fceaec1f48306068ee3b/smmap-5.0.2.tar.gz", hash = "sha256:26ea65a03958fa0c8a1c7e8c7a58fdc77221b8910f6be2131affade476898ad5", size = 22329, upload-time = "2025-01-02T07:14:40.909Z" }
wheels = [
    { url = "https://files.pythonhosted.org/packages/04/be/d09147ad1ec7934636ad912901c5fd7667e1c858e19d355237db0d0cd5e4/smmap-5.0.2-py3-none-any.whl", hash = "sha256:b30115f0def7d7531d22a0fb6502488d879e75b260a9db4d0819cfb25403af5e", size = 24303, upload-time = "2025-01-02T07:14:38.724Z" },
]

[[package]]
name = "sniffio"
version = "1.3.1"
source = { registry = "https://pypi.org/simple" }
sdist = { url = "https://files.pythonhosted.org/packages/a2/87/a6771e1546d97e7e041b6ae58d80074f81b7d5121207425c964ddf5cfdbd/sniffio-1.3.1.tar.gz", hash = "sha256:f4324edc670a0f49750a81b895f35c3adb843cca46f0530f79fc1babb23789dc", size = 20372, upload-time = "2024-02-25T23:20:04.057Z" }
wheels = [
    { url = "https://files.pythonhosted.org/packages/e9/44/75a9c9421471a6c4805dbf2356f7c181a29c1879239abab1ea2cc8f38b40/sniffio-1.3.1-py3-none-any.whl", hash = "sha256:2f6da418d1f1e0fddd844478f41680e794e6051915791a034ff65e5f100525a2", size = 10235, upload-time = "2024-02-25T23:20:01.196Z" },
]

[[package]]
name = "snowballstemmer"
version = "3.0.1"
source = { registry = "https://pypi.org/simple" }
sdist = { url = "https://files.pythonhosted.org/packages/75/a7/9810d872919697c9d01295633f5d574fb416d47e535f258272ca1f01f447/snowballstemmer-3.0.1.tar.gz", hash = "sha256:6d5eeeec8e9f84d4d56b847692bacf79bc2c8e90c7f80ca4444ff8b6f2e52895", size = 105575, upload-time = "2025-05-09T16:34:51.843Z" }
wheels = [
    { url = "https://files.pythonhosted.org/packages/c8/78/3565d011c61f5a43488987ee32b6f3f656e7f107ac2782dd57bdd7d91d9a/snowballstemmer-3.0.1-py3-none-any.whl", hash = "sha256:6cd7b3897da8d6c9ffb968a6781fa6532dce9c3618a4b127d920dab764a19064", size = 103274, upload-time = "2025-05-09T16:34:50.371Z" },
]

[[package]]
name = "soupsieve"
version = "2.7"
source = { registry = "https://pypi.org/simple" }
sdist = { url = "https://files.pythonhosted.org/packages/3f/f4/4a80cd6ef364b2e8b65b15816a843c0980f7a5a2b4dc701fc574952aa19f/soupsieve-2.7.tar.gz", hash = "sha256:ad282f9b6926286d2ead4750552c8a6142bc4c783fd66b0293547c8fe6ae126a", size = 103418, upload-time = "2025-04-20T18:50:08.518Z" }
wheels = [
    { url = "https://files.pythonhosted.org/packages/e7/9c/0e6afc12c269578be5c0c1c9f4b49a8d32770a080260c333ac04cc1c832d/soupsieve-2.7-py3-none-any.whl", hash = "sha256:6e60cc5c1ffaf1cebcc12e8188320b72071e922c2e897f737cadce79ad5d30c4", size = 36677, upload-time = "2025-04-20T18:50:07.196Z" },
]

[[package]]
name = "sphinx"
version = "7.4.7"
source = { registry = "https://pypi.org/simple" }
dependencies = [
    { name = "alabaster" },
    { name = "babel" },
    { name = "colorama", marker = "sys_platform == 'win32'" },
    { name = "docutils" },
    { name = "imagesize" },
    { name = "jinja2" },
    { name = "packaging" },
    { name = "pygments" },
    { name = "requests" },
    { name = "snowballstemmer" },
    { name = "sphinxcontrib-applehelp" },
    { name = "sphinxcontrib-devhelp" },
    { name = "sphinxcontrib-htmlhelp" },
    { name = "sphinxcontrib-jsmath" },
    { name = "sphinxcontrib-qthelp" },
    { name = "sphinxcontrib-serializinghtml" },
    { name = "tomli", marker = "python_full_version < '3.11'" },
]
sdist = { url = "https://files.pythonhosted.org/packages/5b/be/50e50cb4f2eff47df05673d361095cafd95521d2a22521b920c67a372dcb/sphinx-7.4.7.tar.gz", hash = "sha256:242f92a7ea7e6c5b406fdc2615413890ba9f699114a9c09192d7dfead2ee9cfe", size = 8067911, upload-time = "2024-07-20T14:46:56.059Z" }
wheels = [
    { url = "https://files.pythonhosted.org/packages/0d/ef/153f6803c5d5f8917dbb7f7fcf6d34a871ede3296fa89c2c703f5f8a6c8e/sphinx-7.4.7-py3-none-any.whl", hash = "sha256:c2419e2135d11f1951cd994d6eb18a1835bd8fdd8429f9ca375dc1f3281bd239", size = 3401624, upload-time = "2024-07-20T14:46:52.142Z" },
]

[[package]]
name = "sphinx-autobuild"
version = "2024.10.3"
source = { registry = "https://pypi.org/simple" }
resolution-markers = [
    "python_full_version < '3.11'",
]
dependencies = [
    { name = "colorama", marker = "python_full_version < '3.11'" },
    { name = "sphinx", marker = "python_full_version < '3.11'" },
    { name = "starlette", marker = "python_full_version < '3.11'" },
    { name = "uvicorn", marker = "python_full_version < '3.11'" },
    { name = "watchfiles", marker = "python_full_version < '3.11'" },
    { name = "websockets", marker = "python_full_version < '3.11'" },
]
sdist = { url = "https://files.pythonhosted.org/packages/a5/2c/155e1de2c1ba96a72e5dba152c509a8b41e047ee5c2def9e9f0d812f8be7/sphinx_autobuild-2024.10.3.tar.gz", hash = "sha256:248150f8f333e825107b6d4b86113ab28fa51750e5f9ae63b59dc339be951fb1", size = 14023, upload-time = "2024-10-02T23:15:30.172Z" }
wheels = [
    { url = "https://files.pythonhosted.org/packages/18/c0/eba125db38c84d3c74717008fd3cb5000b68cd7e2cbafd1349c6a38c3d3b/sphinx_autobuild-2024.10.3-py3-none-any.whl", hash = "sha256:158e16c36f9d633e613c9aaf81c19b0fc458ca78b112533b20dafcda430d60fa", size = 11908, upload-time = "2024-10-02T23:15:28.739Z" },
]

[[package]]
name = "sphinx-autobuild"
version = "2025.8.25"
source = { registry = "https://pypi.org/simple" }
resolution-markers = [
    "python_full_version >= '3.13'",
    "python_full_version == '3.12.*'",
    "python_full_version == '3.11.*'",
]
dependencies = [
    { name = "colorama", marker = "python_full_version >= '3.11'" },
    { name = "sphinx", marker = "python_full_version >= '3.11'" },
    { name = "starlette", marker = "python_full_version >= '3.11'" },
    { name = "uvicorn", marker = "python_full_version >= '3.11'" },
    { name = "watchfiles", marker = "python_full_version >= '3.11'" },
    { name = "websockets", marker = "python_full_version >= '3.11'" },
]
sdist = { url = "https://files.pythonhosted.org/packages/e0/3c/a59a3a453d4133777f7ed2e83c80b7dc817d43c74b74298ca0af869662ad/sphinx_autobuild-2025.8.25.tar.gz", hash = "sha256:9cf5aab32853c8c31af572e4fecdc09c997e2b8be5a07daf2a389e270e85b213", size = 15200, upload-time = "2025-08-25T18:44:55.436Z" }
wheels = [
    { url = "https://files.pythonhosted.org/packages/d7/20/56411b52f917696995f5ad27d2ea7e9492c84a043c5b49a3a3173573cd93/sphinx_autobuild-2025.8.25-py3-none-any.whl", hash = "sha256:b750ac7d5a18603e4665294323fd20f6dcc0a984117026d1986704fa68f0379a", size = 12535, upload-time = "2025-08-25T18:44:54.164Z" },
]

[[package]]
name = "sphinx-autodoc-typehints"
version = "2.3.0"
source = { registry = "https://pypi.org/simple" }
dependencies = [
    { name = "sphinx" },
]
sdist = { url = "https://files.pythonhosted.org/packages/74/cd/03e7b917230dc057922130a79ba0240df1693bfd76727ea33fae84b39138/sphinx_autodoc_typehints-2.3.0.tar.gz", hash = "sha256:535c78ed2d6a1bad393ba9f3dfa2602cf424e2631ee207263e07874c38fde084", size = 40709, upload-time = "2024-08-29T16:25:48.343Z" }
wheels = [
    { url = "https://files.pythonhosted.org/packages/a0/f3/e0a4ce49da4b6f4e4ce84b3c39a0677831884cb9d8a87ccbf1e9e56e53ac/sphinx_autodoc_typehints-2.3.0-py3-none-any.whl", hash = "sha256:3098e2c6d0ba99eacd013eb06861acc9b51c6e595be86ab05c08ee5506ac0c67", size = 19836, upload-time = "2024-08-29T16:25:46.707Z" },
]

[[package]]
name = "sphinx-basic-ng"
version = "1.0.0b2"
source = { registry = "https://pypi.org/simple" }
dependencies = [
    { name = "sphinx" },
]
sdist = { url = "https://files.pythonhosted.org/packages/98/0b/a866924ded68efec7a1759587a4e478aec7559d8165fac8b2ad1c0e774d6/sphinx_basic_ng-1.0.0b2.tar.gz", hash = "sha256:9ec55a47c90c8c002b5960c57492ec3021f5193cb26cebc2dc4ea226848651c9", size = 20736, upload-time = "2023-07-08T18:40:54.166Z" }
wheels = [
    { url = "https://files.pythonhosted.org/packages/3c/dd/018ce05c532a22007ac58d4f45232514cd9d6dd0ee1dc374e309db830983/sphinx_basic_ng-1.0.0b2-py3-none-any.whl", hash = "sha256:eb09aedbabfb650607e9b4b68c9d240b90b1e1be221d6ad71d61c52e29f7932b", size = 22496, upload-time = "2023-07-08T18:40:52.659Z" },
]

[[package]]
name = "sphinx-copybutton"
version = "0.5.2"
source = { registry = "https://pypi.org/simple" }
dependencies = [
    { name = "sphinx" },
]
sdist = { url = "https://files.pythonhosted.org/packages/fc/2b/a964715e7f5295f77509e59309959f4125122d648f86b4fe7d70ca1d882c/sphinx-copybutton-0.5.2.tar.gz", hash = "sha256:4cf17c82fb9646d1bc9ca92ac280813a3b605d8c421225fd9913154103ee1fbd", size = 23039, upload-time = "2023-04-14T08:10:22.998Z" }
wheels = [
    { url = "https://files.pythonhosted.org/packages/9e/48/1ea60e74949eecb12cdd6ac43987f9fd331156388dcc2319b45e2ebb81bf/sphinx_copybutton-0.5.2-py3-none-any.whl", hash = "sha256:fb543fd386d917746c9a2c50360c7905b605726b9355cd26e9974857afeae06e", size = 13343, upload-time = "2023-04-14T08:10:20.844Z" },
]

[[package]]
name = "sphinx-design"
version = "0.6.1"
source = { registry = "https://pypi.org/simple" }
dependencies = [
    { name = "sphinx" },
]
sdist = { url = "https://files.pythonhosted.org/packages/2b/69/b34e0cb5336f09c6866d53b4a19d76c227cdec1bbc7ac4de63ca7d58c9c7/sphinx_design-0.6.1.tar.gz", hash = "sha256:b44eea3719386d04d765c1a8257caca2b3e6f8421d7b3a5e742c0fd45f84e632", size = 2193689, upload-time = "2024-08-02T13:48:44.277Z" }
wheels = [
    { url = "https://files.pythonhosted.org/packages/c6/43/65c0acbd8cc6f50195a3a1fc195c404988b15c67090e73c7a41a9f57d6bd/sphinx_design-0.6.1-py3-none-any.whl", hash = "sha256:b11f37db1a802a183d61b159d9a202314d4d2fe29c163437001324fe2f19549c", size = 2215338, upload-time = "2024-08-02T13:48:42.106Z" },
]

[[package]]
name = "sphinx-jinja2-compat"
version = "0.4.1"
source = { registry = "https://pypi.org/simple" }
dependencies = [
    { name = "jinja2" },
    { name = "markupsafe" },
    { name = "standard-imghdr", marker = "python_full_version >= '3.13'" },
]
sdist = { url = "https://files.pythonhosted.org/packages/43/98/43313781f29e8c6c46fec907430310172d6f207e95e4fbea9289990fbbfe/sphinx_jinja2_compat-0.4.1.tar.gz", hash = "sha256:0188f0802d42c3da72997533b55a00815659a78d3f81d4b4747b1fb15a5728e6", size = 5222, upload-time = "2025-08-06T20:06:25.824Z" }
wheels = [
    { url = "https://files.pythonhosted.org/packages/ce/c8/4fd58c1000d7f8f5572c507f4550d2e2d9741e500c68eb2e3da17cbe5a85/sphinx_jinja2_compat-0.4.1-py3-none-any.whl", hash = "sha256:64ca0d46f0d8029fbe69ea612793a55e6ef0113e1bba4a85d402158c09f17a14", size = 8123, upload-time = "2025-08-06T20:06:24.947Z" },
]

[[package]]
name = "sphinx-lint"
version = "1.0.2"
source = { registry = "https://pypi.org/simple" }
dependencies = [
    { name = "polib" },
    { name = "regex" },
]
sdist = { url = "https://files.pythonhosted.org/packages/8a/19/9258497fee6e2a0bdb93e8ecea6ef6864afb5d83e996a1606a853f96c658/sphinx_lint-1.0.2.tar.gz", hash = "sha256:4e7fc12f44f750b0006eaad237d7db9b1d8aba92adda9c838af891654b371d35", size = 36870, upload-time = "2025-11-19T08:28:12.269Z" }
wheels = [
    { url = "https://files.pythonhosted.org/packages/c0/62/f29a2988ff706ac01d3c63d0b4cc4ed62d2c83b447916e0317790ca156cf/sphinx_lint-1.0.2-py3-none-any.whl", hash = "sha256:edcd0fa4d916386c5a3ef7ef0f5136f0bb4a15feefc83c1068ba15bc16eec652", size = 20670, upload-time = "2025-11-19T08:28:10.656Z" },
]

[[package]]
name = "sphinx-notfound-page"
version = "1.1.0"
source = { registry = "https://pypi.org/simple" }
dependencies = [
    { name = "sphinx" },
]
sdist = { url = "https://files.pythonhosted.org/packages/6a/b2/67603444a8ee97b4a8ea71b0a9d6bab1727ed65e362c87e02f818ee57b8a/sphinx_notfound_page-1.1.0.tar.gz", hash = "sha256:913e1754370bb3db201d9300d458a8b8b5fb22e9246a816643a819a9ea2b8067", size = 7392, upload-time = "2025-01-28T18:45:02.871Z" }
wheels = [
    { url = "https://files.pythonhosted.org/packages/cd/d4/019fe439c840a7966012bbb95ccbdd81c5c10271749706793b43beb05145/sphinx_notfound_page-1.1.0-py3-none-any.whl", hash = "sha256:835dc76ff7914577a1f58d80a2c8418fb6138c0932c8da8adce4d9096fbcd389", size = 8167, upload-time = "2025-01-28T18:45:00.465Z" },
]

[[package]]
name = "sphinx-prompt"
version = "1.8.0"
source = { registry = "https://pypi.org/simple" }
resolution-markers = [
    "python_full_version < '3.11'",
]
dependencies = [
    { name = "docutils", marker = "python_full_version < '3.11'" },
    { name = "pygments", marker = "python_full_version < '3.11'" },
    { name = "sphinx", marker = "python_full_version < '3.11'" },
]
sdist = { url = "https://files.pythonhosted.org/packages/e7/fb/7a07b8df1ca2418147a6b13e3f6b445071f2565198b45efa631d0d6ef0cd/sphinx_prompt-1.8.0.tar.gz", hash = "sha256:47482f86fcec29662fdfd23e7c04ef03582714195d01f5d565403320084372ed", size = 5121, upload-time = "2023-09-14T12:46:13.449Z" }
wheels = [
    { url = "https://files.pythonhosted.org/packages/39/49/f890a2668b7cbf375f5528b549c8d36dd2e801b0fbb7b2b5ef65663ecb6c/sphinx_prompt-1.8.0-py3-none-any.whl", hash = "sha256:369ecc633f0711886f9b3a078c83264245be1adf46abeeb9b88b5519e4b51007", size = 7298, upload-time = "2023-09-14T12:46:12.373Z" },
]

[[package]]
name = "sphinx-prompt"
version = "1.10.1"
source = { registry = "https://pypi.org/simple" }
resolution-markers = [
    "python_full_version >= '3.13'",
    "python_full_version == '3.12.*'",
    "python_full_version == '3.11.*'",
]
dependencies = [
    { name = "certifi", marker = "python_full_version >= '3.11'" },
    { name = "docutils", marker = "python_full_version >= '3.11'" },
    { name = "idna", marker = "python_full_version >= '3.11'" },
    { name = "jinja2", marker = "python_full_version >= '3.11'" },
    { name = "pygments", marker = "python_full_version >= '3.11'" },
    { name = "requests", marker = "python_full_version >= '3.11'" },
    { name = "sphinx", marker = "python_full_version >= '3.11'" },
    { name = "urllib3", marker = "python_full_version >= '3.11'" },
]
sdist = { url = "https://files.pythonhosted.org/packages/6c/1b/ceb8d295275982121eefc8a4f0b71edf7f26c16f5bc53f4204527f173783/sphinx_prompt-1.10.1.tar.gz", hash = "sha256:2b8a18433ee3d9f2a7c4e51a768fb14c5177cce4bf0e2298ecc068a0ca9918bf", size = 5242, upload-time = "2025-08-13T09:21:35.971Z" }
wheels = [
    { url = "https://files.pythonhosted.org/packages/33/23/dca289e67226222ce988f7a4a31cae0c0f4752338ead0c1e509203658080/sphinx_prompt-1.10.1-py3-none-any.whl", hash = "sha256:6cd34abbeedc14446bba76036b1821da142052f7043c5a8a3d6b84565ee54900", size = 7428, upload-time = "2025-08-13T09:21:35.192Z" },
]

[[package]]
name = "sphinx-reredirects"
version = "0.1.6"
source = { registry = "https://pypi.org/simple" }
resolution-markers = [
    "python_full_version < '3.11'",
]
dependencies = [
    { name = "sphinx", marker = "python_full_version < '3.11'" },
]
sdist = { url = "https://files.pythonhosted.org/packages/16/6b/bcca2785de4071f604a722444d4d7ba8a9d40de3c14ad52fce93e6d92694/sphinx_reredirects-0.1.6.tar.gz", hash = "sha256:c491cba545f67be9697508727818d8626626366245ae64456fe29f37e9bbea64", size = 7080, upload-time = "2025-03-22T10:52:30.271Z" }
wheels = [
    { url = "https://files.pythonhosted.org/packages/ac/6f/0b3625be30a1a50f9e4c2cb2ec147b08f15ed0e9f8444efcf274b751300b/sphinx_reredirects-0.1.6-py3-none-any.whl", hash = "sha256:efd50c766fbc5bf40cd5148e10c00f2c00d143027de5c5e48beece93cc40eeea", size = 5675, upload-time = "2025-03-22T10:52:29.113Z" },
]

[[package]]
name = "sphinx-reredirects"
version = "1.0.0"
source = { registry = "https://pypi.org/simple" }
resolution-markers = [
    "python_full_version >= '3.13'",
    "python_full_version == '3.12.*'",
    "python_full_version == '3.11.*'",
]
dependencies = [
    { name = "sphinx", marker = "python_full_version >= '3.11'" },
]
sdist = { url = "https://files.pythonhosted.org/packages/72/61/d3039bc2b688c73e81f515afe771b7cc9631dfef63b3e3ac3aab3d73c685/sphinx_reredirects-1.0.0.tar.gz", hash = "sha256:7c9bada9f1330489fcf4c7297a2d6da2a49ca4877d3f42d1388ae1de1019bf5c", size = 711970, upload-time = "2025-05-31T14:45:55.428Z" }
wheels = [
    { url = "https://files.pythonhosted.org/packages/2a/7f/adb886a3db417a2ccea6a13dcb4b88d08f82104aed17e347346f79480a5f/sphinx_reredirects-1.0.0-py3-none-any.whl", hash = "sha256:1d0102710a8f633c6c885f940f440f7195ada675c1739976f0135790747dea06", size = 6173, upload-time = "2025-05-31T14:45:53.014Z" },
]

[[package]]
name = "sphinx-tabs"
version = "3.4.5"
source = { registry = "https://pypi.org/simple" }
dependencies = [
    { name = "docutils" },
    { name = "pygments" },
    { name = "sphinx" },
]
sdist = { url = "https://files.pythonhosted.org/packages/27/32/ab475e252dc2b704e82a91141fa404cdd8901a5cf34958fd22afacebfccd/sphinx-tabs-3.4.5.tar.gz", hash = "sha256:ba9d0c1e3e37aaadd4b5678449eb08176770e0fc227e769b6ce747df3ceea531", size = 16070, upload-time = "2024-01-21T12:13:39.392Z" }
wheels = [
    { url = "https://files.pythonhosted.org/packages/20/9f/4ac7dbb9f23a2ff5a10903a4f9e9f43e0ff051f63a313e989c962526e305/sphinx_tabs-3.4.5-py3-none-any.whl", hash = "sha256:92cc9473e2ecf1828ca3f6617d0efc0aa8acb06b08c56ba29d1413f2f0f6cf09", size = 9904, upload-time = "2024-01-21T12:13:37.67Z" },
]

[[package]]
name = "sphinx-toolbox"
version = "3.10.0"
source = { registry = "https://pypi.org/simple" }
dependencies = [
    { name = "apeye" },
    { name = "autodocsumm" },
    { name = "beautifulsoup4" },
    { name = "cachecontrol", extra = ["filecache"] },
    { name = "dict2css" },
    { name = "docutils" },
    { name = "domdf-python-tools" },
    { name = "filelock" },
    { name = "html5lib" },
    { name = "ruamel-yaml" },
    { name = "sphinx" },
    { name = "sphinx-autodoc-typehints" },
    { name = "sphinx-jinja2-compat" },
    { name = "sphinx-prompt", version = "1.8.0", source = { registry = "https://pypi.org/simple" }, marker = "python_full_version < '3.11'" },
    { name = "sphinx-prompt", version = "1.10.1", source = { registry = "https://pypi.org/simple" }, marker = "python_full_version >= '3.11'" },
    { name = "sphinx-tabs" },
    { name = "tabulate" },
    { name = "typing-extensions" },
]
sdist = { url = "https://files.pythonhosted.org/packages/f4/2d/d916dc5a70bc7b006af8a31bba1a2767e99cdb884f3dfa47aa79a60cc1e9/sphinx_toolbox-3.10.0.tar.gz", hash = "sha256:6afea9ac9afabe76bd5bd4d2b01edfdad81d653a1a34768e776e6a56d5a6f572", size = 113656, upload-time = "2025-05-06T17:36:50.926Z" }
wheels = [
    { url = "https://files.pythonhosted.org/packages/12/ec/d09521ae2059fe89d8b59b2b34f5a1713b82a14e70a9a018fca8d3d514be/sphinx_toolbox-3.10.0-py3-none-any.whl", hash = "sha256:675e5978eaee31adf21701054fa75bacf820459d56e93ac30ad01eaee047a6ef", size = 195622, upload-time = "2025-05-06T17:36:48.81Z" },
]

[[package]]
name = "sphinxcontrib-applehelp"
version = "2.0.0"
source = { registry = "https://pypi.org/simple" }
sdist = { url = "https://files.pythonhosted.org/packages/ba/6e/b837e84a1a704953c62ef8776d45c3e8d759876b4a84fe14eba2859106fe/sphinxcontrib_applehelp-2.0.0.tar.gz", hash = "sha256:2f29ef331735ce958efa4734873f084941970894c6090408b079c61b2e1c06d1", size = 20053, upload-time = "2024-07-29T01:09:00.465Z" }
wheels = [
    { url = "https://files.pythonhosted.org/packages/5d/85/9ebeae2f76e9e77b952f4b274c27238156eae7979c5421fba91a28f4970d/sphinxcontrib_applehelp-2.0.0-py3-none-any.whl", hash = "sha256:4cd3f0ec4ac5dd9c17ec65e9ab272c9b867ea77425228e68ecf08d6b28ddbdb5", size = 119300, upload-time = "2024-07-29T01:08:58.99Z" },
]

[[package]]
name = "sphinxcontrib-devhelp"
version = "2.0.0"
source = { registry = "https://pypi.org/simple" }
sdist = { url = "https://files.pythonhosted.org/packages/f6/d2/5beee64d3e4e747f316bae86b55943f51e82bb86ecd325883ef65741e7da/sphinxcontrib_devhelp-2.0.0.tar.gz", hash = "sha256:411f5d96d445d1d73bb5d52133377b4248ec79db5c793ce7dbe59e074b4dd1ad", size = 12967, upload-time = "2024-07-29T01:09:23.417Z" }
wheels = [
    { url = "https://files.pythonhosted.org/packages/35/7a/987e583882f985fe4d7323774889ec58049171828b58c2217e7f79cdf44e/sphinxcontrib_devhelp-2.0.0-py3-none-any.whl", hash = "sha256:aefb8b83854e4b0998877524d1029fd3e6879210422ee3780459e28a1f03a8a2", size = 82530, upload-time = "2024-07-29T01:09:21.945Z" },
]

[[package]]
name = "sphinxcontrib-htmlhelp"
version = "2.1.0"
source = { registry = "https://pypi.org/simple" }
sdist = { url = "https://files.pythonhosted.org/packages/43/93/983afd9aa001e5201eab16b5a444ed5b9b0a7a010541e0ddfbbfd0b2470c/sphinxcontrib_htmlhelp-2.1.0.tar.gz", hash = "sha256:c9e2916ace8aad64cc13a0d233ee22317f2b9025b9cf3295249fa985cc7082e9", size = 22617, upload-time = "2024-07-29T01:09:37.889Z" }
wheels = [
    { url = "https://files.pythonhosted.org/packages/0a/7b/18a8c0bcec9182c05a0b3ec2a776bba4ead82750a55ff798e8d406dae604/sphinxcontrib_htmlhelp-2.1.0-py3-none-any.whl", hash = "sha256:166759820b47002d22914d64a075ce08f4c46818e17cfc9470a9786b759b19f8", size = 98705, upload-time = "2024-07-29T01:09:36.407Z" },
]

[[package]]
name = "sphinxcontrib-jquery"
version = "4.1"
source = { registry = "https://pypi.org/simple" }
dependencies = [
    { name = "sphinx" },
]
sdist = { url = "https://files.pythonhosted.org/packages/de/f3/aa67467e051df70a6330fe7770894b3e4f09436dea6881ae0b4f3d87cad8/sphinxcontrib-jquery-4.1.tar.gz", hash = "sha256:1620739f04e36a2c779f1a131a2dfd49b2fd07351bf1968ced074365933abc7a", size = 122331, upload-time = "2023-03-14T15:01:01.944Z" }
wheels = [
    { url = "https://files.pythonhosted.org/packages/76/85/749bd22d1a68db7291c89e2ebca53f4306c3f205853cf31e9de279034c3c/sphinxcontrib_jquery-4.1-py2.py3-none-any.whl", hash = "sha256:f936030d7d0147dd026a4f2b5a57343d233f1fc7b363f68b3d4f1cb0993878ae", size = 121104, upload-time = "2023-03-14T15:01:00.356Z" },
]

[[package]]
name = "sphinxcontrib-jsmath"
version = "1.0.1"
source = { registry = "https://pypi.org/simple" }
sdist = { url = "https://files.pythonhosted.org/packages/b2/e8/9ed3830aeed71f17c026a07a5097edcf44b692850ef215b161b8ad875729/sphinxcontrib-jsmath-1.0.1.tar.gz", hash = "sha256:a9925e4a4587247ed2191a22df5f6970656cb8ca2bd6284309578f2153e0c4b8", size = 5787, upload-time = "2019-01-21T16:10:16.347Z" }
wheels = [
    { url = "https://files.pythonhosted.org/packages/c2/42/4c8646762ee83602e3fb3fbe774c2fac12f317deb0b5dbeeedd2d3ba4b77/sphinxcontrib_jsmath-1.0.1-py2.py3-none-any.whl", hash = "sha256:2ec2eaebfb78f3f2078e73666b1415417a116cc848b72e5172e596c871103178", size = 5071, upload-time = "2019-01-21T16:10:14.333Z" },
]

[[package]]
name = "sphinxcontrib-qthelp"
version = "2.0.0"
source = { registry = "https://pypi.org/simple" }
sdist = { url = "https://files.pythonhosted.org/packages/68/bc/9104308fc285eb3e0b31b67688235db556cd5b0ef31d96f30e45f2e51cae/sphinxcontrib_qthelp-2.0.0.tar.gz", hash = "sha256:4fe7d0ac8fc171045be623aba3e2a8f613f8682731f9153bb2e40ece16b9bbab", size = 17165, upload-time = "2024-07-29T01:09:56.435Z" }
wheels = [
    { url = "https://files.pythonhosted.org/packages/27/83/859ecdd180cacc13b1f7e857abf8582a64552ea7a061057a6c716e790fce/sphinxcontrib_qthelp-2.0.0-py3-none-any.whl", hash = "sha256:b18a828cdba941ccd6ee8445dbe72ffa3ef8cbe7505d8cd1fa0d42d3f2d5f3eb", size = 88743, upload-time = "2024-07-29T01:09:54.885Z" },
]

[[package]]
name = "sphinxcontrib-serializinghtml"
version = "2.0.0"
source = { registry = "https://pypi.org/simple" }
sdist = { url = "https://files.pythonhosted.org/packages/3b/44/6716b257b0aa6bfd51a1b31665d1c205fb12cb5ad56de752dfa15657de2f/sphinxcontrib_serializinghtml-2.0.0.tar.gz", hash = "sha256:e9d912827f872c029017a53f0ef2180b327c3f7fd23c87229f7a8e8b70031d4d", size = 16080, upload-time = "2024-07-29T01:10:09.332Z" }
wheels = [
    { url = "https://files.pythonhosted.org/packages/52/a7/d2782e4e3f77c8450f727ba74a8f12756d5ba823d81b941f1b04da9d033a/sphinxcontrib_serializinghtml-2.0.0-py3-none-any.whl", hash = "sha256:6e2cb0eef194e10c27ec0023bfeb25badbbb5868244cf5bc5bdc04e4464bf331", size = 92072, upload-time = "2024-07-29T01:10:08.203Z" },
]

[[package]]
name = "sphinxext-opengraph"
version = "0.12.0"
source = { registry = "https://pypi.org/simple" }
dependencies = [
    { name = "sphinx" },
]
sdist = { url = "https://files.pythonhosted.org/packages/76/8f/6c0d869ac0fd25ae90510350800312f80bd0618d19f093e70fca3d670b32/sphinxext_opengraph-0.12.0.tar.gz", hash = "sha256:38bc17addd5d8bccc148daa7c6c13845c329c2687378ee8fdfc81942cc72a79d", size = 1026784, upload-time = "2025-08-04T21:53:36.478Z" }
wheels = [
    { url = "https://files.pythonhosted.org/packages/1b/26/8388918251df75086c7fcd9cd7e231f08774e3f4ce6fc911ff105a87a300/sphinxext_opengraph-0.12.0-py3-none-any.whl", hash = "sha256:f60892d5fa4cc25889b0baa5ec1c778a8ef87aa7c1f4bb5f93f11befdb0d7b9c", size = 1004063, upload-time = "2025-08-04T21:53:34.641Z" },
]

[[package]]
name = "sphinxext-rediraffe"
version = "0.3.0"
source = { registry = "https://pypi.org/simple" }
dependencies = [
    { name = "sphinx" },
]
sdist = { url = "https://files.pythonhosted.org/packages/e3/a9/ab13d156049eea633f992424f3e92cb40e3f1b606bb6d01d40a27457d38a/sphinxext_rediraffe-0.3.0.tar.gz", hash = "sha256:f319b3ccb7c3c3b6f63ffa6fd3eeb171b6d272df55075a9e84364394f391f507", size = 22114, upload-time = "2025-09-28T15:31:53.641Z" }
wheels = [
    { url = "https://files.pythonhosted.org/packages/87/55/ab40a0d1378ee5c859590a633052cf1d0a1f8435af87558a9f7cd576601a/sphinxext_rediraffe-0.3.0-py3-none-any.whl", hash = "sha256:f4220beafa99c99177488276b8e4fcf61fbeeec4253c1e4aae841a18c475330c", size = 7194, upload-time = "2025-09-28T15:31:52.388Z" },
]

[[package]]
name = "standard-imghdr"
version = "3.10.14"
source = { registry = "https://pypi.org/simple" }
sdist = { url = "https://files.pythonhosted.org/packages/09/d2/2eb5521072c9598886035c65c023f39f7384bcb73eed70794f469e34efac/standard_imghdr-3.10.14.tar.gz", hash = "sha256:2598fe2e7c540dbda34b233295e10957ab8dc8ac6f3bd9eaa8d38be167232e52", size = 5474, upload-time = "2024-04-21T18:55:10.859Z" }
wheels = [
    { url = "https://files.pythonhosted.org/packages/fb/d0/9852f70eb01f814843530c053542b72d30e9fbf74da7abb0107e71938389/standard_imghdr-3.10.14-py3-none-any.whl", hash = "sha256:cdf6883163349624dee9a81d2853a20260337c4cd41c04e99c082e01833a08e2", size = 5598, upload-time = "2024-04-21T18:54:48.587Z" },
]

[[package]]
name = "starlette"
version = "0.48.0"
source = { registry = "https://pypi.org/simple" }
dependencies = [
    { name = "anyio" },
    { name = "typing-extensions", marker = "python_full_version < '3.13'" },
]
sdist = { url = "https://files.pythonhosted.org/packages/a7/a5/d6f429d43394057b67a6b5bbe6eae2f77a6bf7459d961fdb224bf206eee6/starlette-0.48.0.tar.gz", hash = "sha256:7e8cee469a8ab2352911528110ce9088fdc6a37d9876926e73da7ce4aa4c7a46", size = 2652949, upload-time = "2025-09-13T08:41:05.699Z" }
wheels = [
    { url = "https://files.pythonhosted.org/packages/be/72/2db2f49247d0a18b4f1bb9a5a39a0162869acf235f3a96418363947b3d46/starlette-0.48.0-py3-none-any.whl", hash = "sha256:0764ca97b097582558ecb498132ed0c7d942f233f365b86ba37770e026510659", size = 73736, upload-time = "2025-09-13T08:41:03.869Z" },
]

[[package]]
name = "tabulate"
version = "0.9.0"
source = { registry = "https://pypi.org/simple" }
sdist = { url = "https://files.pythonhosted.org/packages/ec/fe/802052aecb21e3797b8f7902564ab6ea0d60ff8ca23952079064155d1ae1/tabulate-0.9.0.tar.gz", hash = "sha256:0095b12bf5966de529c0feb1fa08671671b3368eec77d7ef7ab114be2c068b3c", size = 81090, upload-time = "2022-10-06T17:21:48.54Z" }
wheels = [
    { url = "https://files.pythonhosted.org/packages/40/44/4a5f08c96eb108af5cb50b41f76142f0afa346dfa99d5296fe7202a11854/tabulate-0.9.0-py3-none-any.whl", hash = "sha256:024ca478df22e9340661486f85298cff5f6dcdba14f3813e8830015b9ed1948f", size = 35252, upload-time = "2022-10-06T17:21:44.262Z" },
]

[[package]]
name = "tomli"
version = "2.2.1"
source = { registry = "https://pypi.org/simple" }
sdist = { url = "https://files.pythonhosted.org/packages/18/87/302344fed471e44a87289cf4967697d07e532f2421fdaf868a303cbae4ff/tomli-2.2.1.tar.gz", hash = "sha256:cd45e1dc79c835ce60f7404ec8119f2eb06d38b1deba146f07ced3bbc44505ff", size = 17175, upload-time = "2024-11-27T22:38:36.873Z" }
wheels = [
    { url = "https://files.pythonhosted.org/packages/43/ca/75707e6efa2b37c77dadb324ae7d9571cb424e61ea73fad7c56c2d14527f/tomli-2.2.1-cp311-cp311-macosx_10_9_x86_64.whl", hash = "sha256:678e4fa69e4575eb77d103de3df8a895e1591b48e740211bd1067378c69e8249", size = 131077, upload-time = "2024-11-27T22:37:54.956Z" },
    { url = "https://files.pythonhosted.org/packages/c7/16/51ae563a8615d472fdbffc43a3f3d46588c264ac4f024f63f01283becfbb/tomli-2.2.1-cp311-cp311-macosx_11_0_arm64.whl", hash = "sha256:023aa114dd824ade0100497eb2318602af309e5a55595f76b626d6d9f3b7b0a6", size = 123429, upload-time = "2024-11-27T22:37:56.698Z" },
    { url = "https://files.pythonhosted.org/packages/f1/dd/4f6cd1e7b160041db83c694abc78e100473c15d54620083dbd5aae7b990e/tomli-2.2.1-cp311-cp311-manylinux_2_17_aarch64.manylinux2014_aarch64.whl", hash = "sha256:ece47d672db52ac607a3d9599a9d48dcb2f2f735c6c2d1f34130085bb12b112a", size = 226067, upload-time = "2024-11-27T22:37:57.63Z" },
    { url = "https://files.pythonhosted.org/packages/a9/6b/c54ede5dc70d648cc6361eaf429304b02f2871a345bbdd51e993d6cdf550/tomli-2.2.1-cp311-cp311-manylinux_2_17_x86_64.manylinux2014_x86_64.whl", hash = "sha256:6972ca9c9cc9f0acaa56a8ca1ff51e7af152a9f87fb64623e31d5c83700080ee", size = 236030, upload-time = "2024-11-27T22:37:59.344Z" },
    { url = "https://files.pythonhosted.org/packages/1f/47/999514fa49cfaf7a92c805a86c3c43f4215621855d151b61c602abb38091/tomli-2.2.1-cp311-cp311-manylinux_2_5_i686.manylinux1_i686.manylinux_2_17_i686.manylinux2014_i686.whl", hash = "sha256:c954d2250168d28797dd4e3ac5cf812a406cd5a92674ee4c8f123c889786aa8e", size = 240898, upload-time = "2024-11-27T22:38:00.429Z" },
    { url = "https://files.pythonhosted.org/packages/73/41/0a01279a7ae09ee1573b423318e7934674ce06eb33f50936655071d81a24/tomli-2.2.1-cp311-cp311-musllinux_1_2_aarch64.whl", hash = "sha256:8dd28b3e155b80f4d54beb40a441d366adcfe740969820caf156c019fb5c7ec4", size = 229894, upload-time = "2024-11-27T22:38:02.094Z" },
    { url = "https://files.pythonhosted.org/packages/55/18/5d8bc5b0a0362311ce4d18830a5d28943667599a60d20118074ea1b01bb7/tomli-2.2.1-cp311-cp311-musllinux_1_2_i686.whl", hash = "sha256:e59e304978767a54663af13c07b3d1af22ddee3bb2fb0618ca1593e4f593a106", size = 245319, upload-time = "2024-11-27T22:38:03.206Z" },
    { url = "https://files.pythonhosted.org/packages/92/a3/7ade0576d17f3cdf5ff44d61390d4b3febb8a9fc2b480c75c47ea048c646/tomli-2.2.1-cp311-cp311-musllinux_1_2_x86_64.whl", hash = "sha256:33580bccab0338d00994d7f16f4c4ec25b776af3ffaac1ed74e0b3fc95e885a8", size = 238273, upload-time = "2024-11-27T22:38:04.217Z" },
    { url = "https://files.pythonhosted.org/packages/72/6f/fa64ef058ac1446a1e51110c375339b3ec6be245af9d14c87c4a6412dd32/tomli-2.2.1-cp311-cp311-win32.whl", hash = "sha256:465af0e0875402f1d226519c9904f37254b3045fc5084697cefb9bdde1ff99ff", size = 98310, upload-time = "2024-11-27T22:38:05.908Z" },
    { url = "https://files.pythonhosted.org/packages/6a/1c/4a2dcde4a51b81be3530565e92eda625d94dafb46dbeb15069df4caffc34/tomli-2.2.1-cp311-cp311-win_amd64.whl", hash = "sha256:2d0f2fdd22b02c6d81637a3c95f8cd77f995846af7414c5c4b8d0545afa1bc4b", size = 108309, upload-time = "2024-11-27T22:38:06.812Z" },
    { url = "https://files.pythonhosted.org/packages/52/e1/f8af4c2fcde17500422858155aeb0d7e93477a0d59a98e56cbfe75070fd0/tomli-2.2.1-cp312-cp312-macosx_10_13_x86_64.whl", hash = "sha256:4a8f6e44de52d5e6c657c9fe83b562f5f4256d8ebbfe4ff922c495620a7f6cea", size = 132762, upload-time = "2024-11-27T22:38:07.731Z" },
    { url = "https://files.pythonhosted.org/packages/03/b8/152c68bb84fc00396b83e7bbddd5ec0bd3dd409db4195e2a9b3e398ad2e3/tomli-2.2.1-cp312-cp312-macosx_11_0_arm64.whl", hash = "sha256:8d57ca8095a641b8237d5b079147646153d22552f1c637fd3ba7f4b0b29167a8", size = 123453, upload-time = "2024-11-27T22:38:09.384Z" },
    { url = "https://files.pythonhosted.org/packages/c8/d6/fc9267af9166f79ac528ff7e8c55c8181ded34eb4b0e93daa767b8841573/tomli-2.2.1-cp312-cp312-manylinux_2_17_aarch64.manylinux2014_aarch64.whl", hash = "sha256:4e340144ad7ae1533cb897d406382b4b6fede8890a03738ff1683af800d54192", size = 233486, upload-time = "2024-11-27T22:38:10.329Z" },
    { url = "https://files.pythonhosted.org/packages/5c/51/51c3f2884d7bab89af25f678447ea7d297b53b5a3b5730a7cb2ef6069f07/tomli-2.2.1-cp312-cp312-manylinux_2_17_x86_64.manylinux2014_x86_64.whl", hash = "sha256:db2b95f9de79181805df90bedc5a5ab4c165e6ec3fe99f970d0e302f384ad222", size = 242349, upload-time = "2024-11-27T22:38:11.443Z" },
    { url = "https://files.pythonhosted.org/packages/ab/df/bfa89627d13a5cc22402e441e8a931ef2108403db390ff3345c05253935e/tomli-2.2.1-cp312-cp312-manylinux_2_5_i686.manylinux1_i686.manylinux_2_17_i686.manylinux2014_i686.whl", hash = "sha256:40741994320b232529c802f8bc86da4e1aa9f413db394617b9a256ae0f9a7f77", size = 252159, upload-time = "2024-11-27T22:38:13.099Z" },
    { url = "https://files.pythonhosted.org/packages/9e/6e/fa2b916dced65763a5168c6ccb91066f7639bdc88b48adda990db10c8c0b/tomli-2.2.1-cp312-cp312-musllinux_1_2_aarch64.whl", hash = "sha256:400e720fe168c0f8521520190686ef8ef033fb19fc493da09779e592861b78c6", size = 237243, upload-time = "2024-11-27T22:38:14.766Z" },
    { url = "https://files.pythonhosted.org/packages/b4/04/885d3b1f650e1153cbb93a6a9782c58a972b94ea4483ae4ac5cedd5e4a09/tomli-2.2.1-cp312-cp312-musllinux_1_2_i686.whl", hash = "sha256:02abe224de6ae62c19f090f68da4e27b10af2b93213d36cf44e6e1c5abd19fdd", size = 259645, upload-time = "2024-11-27T22:38:15.843Z" },
    { url = "https://files.pythonhosted.org/packages/9c/de/6b432d66e986e501586da298e28ebeefd3edc2c780f3ad73d22566034239/tomli-2.2.1-cp312-cp312-musllinux_1_2_x86_64.whl", hash = "sha256:b82ebccc8c8a36f2094e969560a1b836758481f3dc360ce9a3277c65f374285e", size = 244584, upload-time = "2024-11-27T22:38:17.645Z" },
    { url = "https://files.pythonhosted.org/packages/1c/9a/47c0449b98e6e7d1be6cbac02f93dd79003234ddc4aaab6ba07a9a7482e2/tomli-2.2.1-cp312-cp312-win32.whl", hash = "sha256:889f80ef92701b9dbb224e49ec87c645ce5df3fa2cc548664eb8a25e03127a98", size = 98875, upload-time = "2024-11-27T22:38:19.159Z" },
    { url = "https://files.pythonhosted.org/packages/ef/60/9b9638f081c6f1261e2688bd487625cd1e660d0a85bd469e91d8db969734/tomli-2.2.1-cp312-cp312-win_amd64.whl", hash = "sha256:7fc04e92e1d624a4a63c76474610238576942d6b8950a2d7f908a340494e67e4", size = 109418, upload-time = "2024-11-27T22:38:20.064Z" },
    { url = "https://files.pythonhosted.org/packages/04/90/2ee5f2e0362cb8a0b6499dc44f4d7d48f8fff06d28ba46e6f1eaa61a1388/tomli-2.2.1-cp313-cp313-macosx_10_13_x86_64.whl", hash = "sha256:f4039b9cbc3048b2416cc57ab3bda989a6fcf9b36cf8937f01a6e731b64f80d7", size = 132708, upload-time = "2024-11-27T22:38:21.659Z" },
    { url = "https://files.pythonhosted.org/packages/c0/ec/46b4108816de6b385141f082ba99e315501ccd0a2ea23db4a100dd3990ea/tomli-2.2.1-cp313-cp313-macosx_11_0_arm64.whl", hash = "sha256:286f0ca2ffeeb5b9bd4fcc8d6c330534323ec51b2f52da063b11c502da16f30c", size = 123582, upload-time = "2024-11-27T22:38:22.693Z" },
    { url = "https://files.pythonhosted.org/packages/a0/bd/b470466d0137b37b68d24556c38a0cc819e8febe392d5b199dcd7f578365/tomli-2.2.1-cp313-cp313-manylinux_2_17_aarch64.manylinux2014_aarch64.whl", hash = "sha256:a92ef1a44547e894e2a17d24e7557a5e85a9e1d0048b0b5e7541f76c5032cb13", size = 232543, upload-time = "2024-11-27T22:38:24.367Z" },
    { url = "https://files.pythonhosted.org/packages/d9/e5/82e80ff3b751373f7cead2815bcbe2d51c895b3c990686741a8e56ec42ab/tomli-2.2.1-cp313-cp313-manylinux_2_17_x86_64.manylinux2014_x86_64.whl", hash = "sha256:9316dc65bed1684c9a98ee68759ceaed29d229e985297003e494aa825ebb0281", size = 241691, upload-time = "2024-11-27T22:38:26.081Z" },
    { url = "https://files.pythonhosted.org/packages/05/7e/2a110bc2713557d6a1bfb06af23dd01e7dde52b6ee7dadc589868f9abfac/tomli-2.2.1-cp313-cp313-manylinux_2_5_i686.manylinux1_i686.manylinux_2_17_i686.manylinux2014_i686.whl", hash = "sha256:e85e99945e688e32d5a35c1ff38ed0b3f41f43fad8df0bdf79f72b2ba7bc5272", size = 251170, upload-time = "2024-11-27T22:38:27.921Z" },
    { url = "https://files.pythonhosted.org/packages/64/7b/22d713946efe00e0adbcdfd6d1aa119ae03fd0b60ebed51ebb3fa9f5a2e5/tomli-2.2.1-cp313-cp313-musllinux_1_2_aarch64.whl", hash = "sha256:ac065718db92ca818f8d6141b5f66369833d4a80a9d74435a268c52bdfa73140", size = 236530, upload-time = "2024-11-27T22:38:29.591Z" },
    { url = "https://files.pythonhosted.org/packages/38/31/3a76f67da4b0cf37b742ca76beaf819dca0ebef26d78fc794a576e08accf/tomli-2.2.1-cp313-cp313-musllinux_1_2_i686.whl", hash = "sha256:d920f33822747519673ee656a4b6ac33e382eca9d331c87770faa3eef562aeb2", size = 258666, upload-time = "2024-11-27T22:38:30.639Z" },
    { url = "https://files.pythonhosted.org/packages/07/10/5af1293da642aded87e8a988753945d0cf7e00a9452d3911dd3bb354c9e2/tomli-2.2.1-cp313-cp313-musllinux_1_2_x86_64.whl", hash = "sha256:a198f10c4d1b1375d7687bc25294306e551bf1abfa4eace6650070a5c1ae2744", size = 243954, upload-time = "2024-11-27T22:38:31.702Z" },
    { url = "https://files.pythonhosted.org/packages/5b/b9/1ed31d167be802da0fc95020d04cd27b7d7065cc6fbefdd2f9186f60d7bd/tomli-2.2.1-cp313-cp313-win32.whl", hash = "sha256:d3f5614314d758649ab2ab3a62d4f2004c825922f9e370b29416484086b264ec", size = 98724, upload-time = "2024-11-27T22:38:32.837Z" },
    { url = "https://files.pythonhosted.org/packages/c7/32/b0963458706accd9afcfeb867c0f9175a741bf7b19cd424230714d722198/tomli-2.2.1-cp313-cp313-win_amd64.whl", hash = "sha256:a38aa0308e754b0e3c67e344754dff64999ff9b513e691d0e786265c93583c69", size = 109383, upload-time = "2024-11-27T22:38:34.455Z" },
    { url = "https://files.pythonhosted.org/packages/6e/c2/61d3e0f47e2b74ef40a68b9e6ad5984f6241a942f7cd3bbfbdbd03861ea9/tomli-2.2.1-py3-none-any.whl", hash = "sha256:cb55c73c5f4408779d0cf3eef9f762b9c9f147a77de7b258bef0a5628adc85cc", size = 14257, upload-time = "2024-11-27T22:38:35.385Z" },
]

[[package]]
name = "tomlkit"
version = "0.13.3"
source = { registry = "https://pypi.org/simple" }
sdist = { url = "https://files.pythonhosted.org/packages/cc/18/0bbf3884e9eaa38819ebe46a7bd25dcd56b67434402b66a58c4b8e552575/tomlkit-0.13.3.tar.gz", hash = "sha256:430cf247ee57df2b94ee3fbe588e71d362a941ebb545dec29b53961d61add2a1", size = 185207, upload-time = "2025-06-05T07:13:44.947Z" }
wheels = [
    { url = "https://files.pythonhosted.org/packages/bd/75/8539d011f6be8e29f339c42e633aae3cb73bffa95dd0f9adec09b9c58e85/tomlkit-0.13.3-py3-none-any.whl", hash = "sha256:c89c649d79ee40629a9fda55f8ace8c6a1b42deb912b2a8fd8d942ddadb606b0", size = 38901, upload-time = "2025-06-05T07:13:43.546Z" },
]

[[package]]
name = "types-colorama"
version = "0.4.15.20250801"
source = { registry = "https://pypi.org/simple" }
sdist = { url = "https://files.pythonhosted.org/packages/99/37/af713e7d73ca44738c68814cbacf7a655aa40ddd2e8513d431ba78ace7b3/types_colorama-0.4.15.20250801.tar.gz", hash = "sha256:02565d13d68963d12237d3f330f5ecd622a3179f7b5b14ee7f16146270c357f5", size = 10437, upload-time = "2025-08-01T03:48:22.605Z" }
wheels = [
    { url = "https://files.pythonhosted.org/packages/95/3a/44ccbbfef6235aeea84c74041dc6dfee6c17ff3ddba782a0250e41687ec7/types_colorama-0.4.15.20250801-py3-none-any.whl", hash = "sha256:b6e89bd3b250fdad13a8b6a465c933f4a5afe485ea2e2f104d739be50b13eea9", size = 10743, upload-time = "2025-08-01T03:48:21.774Z" },
]

[[package]]
name = "types-docutils"
version = "0.22.0.20250814"
source = { registry = "https://pypi.org/simple" }
sdist = { url = "https://files.pythonhosted.org/packages/37/d4/12d7f102fb76207f9003c46f69b91d009f75c64a6db73dd6fcdcc3bd51b2/types_docutils-0.22.0.20250814.tar.gz", hash = "sha256:84c645863419b38f949a93e77d31420fe4b5cacf95757b3104278318a95fc158", size = 56376, upload-time = "2025-08-14T03:13:55.63Z" }
wheels = [
    { url = "https://files.pythonhosted.org/packages/27/3e/61a5354f8a1b7e2815cf17efa9c6cf6be6f66a12df248313bdff57765c79/types_docutils-0.22.0.20250814-py3-none-any.whl", hash = "sha256:22ff141b85be203cb57999ca5fc94d7cf574a7065e19446920e3f11c7181700a", size = 91736, upload-time = "2025-08-14T03:13:53.614Z" },
]

[[package]]
name = "types-pygments"
version = "2.19.0.20250809"
source = { registry = "https://pypi.org/simple" }
dependencies = [
    { name = "types-docutils" },
]
sdist = { url = "https://files.pythonhosted.org/packages/51/1b/a6317763a8f2de01c425644273e5fbe3145d648a081f3bad590b3c34e000/types_pygments-2.19.0.20250809.tar.gz", hash = "sha256:01366fd93ef73c792e6ee16498d3abf7a184f1624b50b77f9506a47ed85974c2", size = 18454, upload-time = "2025-08-09T03:17:14.322Z" }
wheels = [
    { url = "https://files.pythonhosted.org/packages/8d/c4/d9f0923a941159664d664a0b714242fbbd745046db2d6c8de6fe1859c572/types_pygments-2.19.0.20250809-py3-none-any.whl", hash = "sha256:8e813e5fc25f741b81cadc1e181d402ebd288e34a9812862ddffee2f2b57db7c", size = 25407, upload-time = "2025-08-09T03:17:13.223Z" },
]

[[package]]
name = "types-setuptools"
version = "80.9.0.20250809"
source = { registry = "https://pypi.org/simple" }
sdist = { url = "https://files.pythonhosted.org/packages/43/4f/d78a04083ee3cc0a7c14406afb2f1e7b63e70da95b777571d665d89b1765/types_setuptools-80.9.0.20250809.tar.gz", hash = "sha256:e986ba37ffde364073d76189e1d79d9928fb6f5278c7d07589cde353d0218864", size = 41209, upload-time = "2025-08-09T03:14:24.977Z" }
wheels = [
    { url = "https://files.pythonhosted.org/packages/ca/1d/ad4fd409b377904324cbd2dc3a11e29ba13e2cf603c5a14cd88a35da5be0/types_setuptools-80.9.0.20250809-py3-none-any.whl", hash = "sha256:7c6539b4c7ac7b4ab4db2be66d8a58fb1e28affa3ee3834be48acafd94f5976a", size = 63160, upload-time = "2025-08-09T03:14:23.639Z" },
]

[[package]]
name = "typing-extensions"
version = "4.14.1"
source = { registry = "https://pypi.org/simple" }
sdist = { url = "https://files.pythonhosted.org/packages/98/5a/da40306b885cc8c09109dc2e1abd358d5684b1425678151cdaed4731c822/typing_extensions-4.14.1.tar.gz", hash = "sha256:38b39f4aeeab64884ce9f74c94263ef78f3c22467c8724005483154c26648d36", size = 107673, upload-time = "2025-07-04T13:28:34.16Z" }
wheels = [
    { url = "https://files.pythonhosted.org/packages/b5/00/d631e67a838026495268c2f6884f3711a15a9a2a96cd244fdaea53b823fb/typing_extensions-4.14.1-py3-none-any.whl", hash = "sha256:d1e1e3b58374dc93031d6eda2420a48ea44a36c2b4766a4fdeb3710755731d76", size = 43906, upload-time = "2025-07-04T13:28:32.743Z" },
]

[[package]]
name = "uc-micro-py"
version = "1.0.3"
source = { registry = "https://pypi.org/simple" }
sdist = { url = "https://files.pythonhosted.org/packages/91/7a/146a99696aee0609e3712f2b44c6274566bc368dfe8375191278045186b8/uc-micro-py-1.0.3.tar.gz", hash = "sha256:d321b92cff673ec58027c04015fcaa8bb1e005478643ff4a500882eaab88c48a", size = 6043, upload-time = "2024-02-09T16:52:01.654Z" }
wheels = [
    { url = "https://files.pythonhosted.org/packages/37/87/1f677586e8ac487e29672e4b17455758fce261de06a0d086167bb760361a/uc_micro_py-1.0.3-py3-none-any.whl", hash = "sha256:db1dffff340817673d7b466ec86114a9dc0e9d4d9b5ba229d9d60e5c12600cd5", size = 6229, upload-time = "2024-02-09T16:52:00.371Z" },
]

[[package]]
name = "urllib3"
version = "2.5.0"
source = { registry = "https://pypi.org/simple" }
sdist = { url = "https://files.pythonhosted.org/packages/15/22/9ee70a2574a4f4599c47dd506532914ce044817c7752a79b6a51286319bc/urllib3-2.5.0.tar.gz", hash = "sha256:3fc47733c7e419d4bc3f6b3dc2b4f890bb743906a30d56ba4a5bfa4bbff92760", size = 393185, upload-time = "2025-06-18T14:07:41.644Z" }
wheels = [
    { url = "https://files.pythonhosted.org/packages/a7/c2/fe1e52489ae3122415c51f387e221dd0773709bad6c6cdaa599e8a2c5185/urllib3-2.5.0-py3-none-any.whl", hash = "sha256:e6b01673c0fa6a13e374b50871808eb3bf7046c4b125b216f6bf1cc604cff0dc", size = 129795, upload-time = "2025-06-18T14:07:40.39Z" },
]

[[package]]
name = "uvicorn"
version = "0.35.0"
source = { registry = "https://pypi.org/simple" }
dependencies = [
    { name = "click" },
    { name = "h11" },
    { name = "typing-extensions", marker = "python_full_version < '3.11'" },
]
sdist = { url = "https://files.pythonhosted.org/packages/5e/42/e0e305207bb88c6b8d3061399c6a961ffe5fbb7e2aa63c9234df7259e9cd/uvicorn-0.35.0.tar.gz", hash = "sha256:bc662f087f7cf2ce11a1d7fd70b90c9f98ef2e2831556dd078d131b96cc94a01", size = 78473, upload-time = "2025-06-28T16:15:46.058Z" }
wheels = [
    { url = "https://files.pythonhosted.org/packages/d2/e2/dc81b1bd1dcfe91735810265e9d26bc8ec5da45b4c0f6237e286819194c3/uvicorn-0.35.0-py3-none-any.whl", hash = "sha256:197535216b25ff9b785e29a0b79199f55222193d47f820816e7da751e9bc8d4a", size = 66406, upload-time = "2025-06-28T16:15:44.816Z" },
]

[[package]]
name = "watchfiles"
version = "1.1.0"
source = { registry = "https://pypi.org/simple" }
dependencies = [
    { name = "anyio" },
]
sdist = { url = "https://files.pythonhosted.org/packages/2a/9a/d451fcc97d029f5812e898fd30a53fd8c15c7bbd058fd75cfc6beb9bd761/watchfiles-1.1.0.tar.gz", hash = "sha256:693ed7ec72cbfcee399e92c895362b6e66d63dac6b91e2c11ae03d10d503e575", size = 94406, upload-time = "2025-06-15T19:06:59.42Z" }
wheels = [
    { url = "https://files.pythonhosted.org/packages/b9/dd/579d1dc57f0f895426a1211c4ef3b0cb37eb9e642bb04bdcd962b5df206a/watchfiles-1.1.0-cp310-cp310-macosx_10_12_x86_64.whl", hash = "sha256:27f30e14aa1c1e91cb653f03a63445739919aef84c8d2517997a83155e7a2fcc", size = 405757, upload-time = "2025-06-15T19:04:51.058Z" },
    { url = "https://files.pythonhosted.org/packages/1c/a0/7a0318cd874393344d48c34d53b3dd419466adf59a29ba5b51c88dd18b86/watchfiles-1.1.0-cp310-cp310-macosx_11_0_arm64.whl", hash = "sha256:3366f56c272232860ab45c77c3ca7b74ee819c8e1f6f35a7125556b198bbc6df", size = 397511, upload-time = "2025-06-15T19:04:52.79Z" },
    { url = "https://files.pythonhosted.org/packages/06/be/503514656d0555ec2195f60d810eca29b938772e9bfb112d5cd5ad6f6a9e/watchfiles-1.1.0-cp310-cp310-manylinux_2_17_aarch64.manylinux2014_aarch64.whl", hash = "sha256:8412eacef34cae2836d891836a7fff7b754d6bcac61f6c12ba5ca9bc7e427b68", size = 450739, upload-time = "2025-06-15T19:04:54.203Z" },
    { url = "https://files.pythonhosted.org/packages/4e/0d/a05dd9e5f136cdc29751816d0890d084ab99f8c17b86f25697288ca09bc7/watchfiles-1.1.0-cp310-cp310-manylinux_2_17_armv7l.manylinux2014_armv7l.whl", hash = "sha256:df670918eb7dd719642e05979fc84704af913d563fd17ed636f7c4783003fdcc", size = 458106, upload-time = "2025-06-15T19:04:55.607Z" },
    { url = "https://files.pythonhosted.org/packages/f1/fa/9cd16e4dfdb831072b7ac39e7bea986e52128526251038eb481effe9f48e/watchfiles-1.1.0-cp310-cp310-manylinux_2_17_i686.manylinux2014_i686.whl", hash = "sha256:d7642b9bc4827b5518ebdb3b82698ada8c14c7661ddec5fe719f3e56ccd13c97", size = 484264, upload-time = "2025-06-15T19:04:57.009Z" },
    { url = "https://files.pythonhosted.org/packages/32/04/1da8a637c7e2b70e750a0308e9c8e662ada0cca46211fa9ef24a23937e0b/watchfiles-1.1.0-cp310-cp310-manylinux_2_17_ppc64le.manylinux2014_ppc64le.whl", hash = "sha256:199207b2d3eeaeb80ef4411875a6243d9ad8bc35b07fc42daa6b801cc39cc41c", size = 597612, upload-time = "2025-06-15T19:04:58.409Z" },
    { url = "https://files.pythonhosted.org/packages/30/01/109f2762e968d3e58c95731a206e5d7d2a7abaed4299dd8a94597250153c/watchfiles-1.1.0-cp310-cp310-manylinux_2_17_s390x.manylinux2014_s390x.whl", hash = "sha256:a479466da6db5c1e8754caee6c262cd373e6e6c363172d74394f4bff3d84d7b5", size = 477242, upload-time = "2025-06-15T19:04:59.786Z" },
    { url = "https://files.pythonhosted.org/packages/b5/b8/46f58cf4969d3b7bc3ca35a98e739fa4085b0657a1540ccc29a1a0bc016f/watchfiles-1.1.0-cp310-cp310-manylinux_2_17_x86_64.manylinux2014_x86_64.whl", hash = "sha256:935f9edd022ec13e447e5723a7d14456c8af254544cefbc533f6dd276c9aa0d9", size = 453148, upload-time = "2025-06-15T19:05:01.103Z" },
    { url = "https://files.pythonhosted.org/packages/a5/cd/8267594263b1770f1eb76914940d7b2d03ee55eca212302329608208e061/watchfiles-1.1.0-cp310-cp310-musllinux_1_1_aarch64.whl", hash = "sha256:8076a5769d6bdf5f673a19d51da05fc79e2bbf25e9fe755c47595785c06a8c72", size = 626574, upload-time = "2025-06-15T19:05:02.582Z" },
    { url = "https://files.pythonhosted.org/packages/a1/2f/7f2722e85899bed337cba715723e19185e288ef361360718973f891805be/watchfiles-1.1.0-cp310-cp310-musllinux_1_1_x86_64.whl", hash = "sha256:86b1e28d4c37e89220e924305cd9f82866bb0ace666943a6e4196c5df4d58dcc", size = 624378, upload-time = "2025-06-15T19:05:03.719Z" },
    { url = "https://files.pythonhosted.org/packages/bf/20/64c88ec43d90a568234d021ab4b2a6f42a5230d772b987c3f9c00cc27b8b/watchfiles-1.1.0-cp310-cp310-win32.whl", hash = "sha256:d1caf40c1c657b27858f9774d5c0e232089bca9cb8ee17ce7478c6e9264d2587", size = 279829, upload-time = "2025-06-15T19:05:04.822Z" },
    { url = "https://files.pythonhosted.org/packages/39/5c/a9c1ed33de7af80935e4eac09570de679c6e21c07070aa99f74b4431f4d6/watchfiles-1.1.0-cp310-cp310-win_amd64.whl", hash = "sha256:a89c75a5b9bc329131115a409d0acc16e8da8dfd5867ba59f1dd66ae7ea8fa82", size = 292192, upload-time = "2025-06-15T19:05:06.348Z" },
    { url = "https://files.pythonhosted.org/packages/8b/78/7401154b78ab484ccaaeef970dc2af0cb88b5ba8a1b415383da444cdd8d3/watchfiles-1.1.0-cp311-cp311-macosx_10_12_x86_64.whl", hash = "sha256:c9649dfc57cc1f9835551deb17689e8d44666315f2e82d337b9f07bd76ae3aa2", size = 405751, upload-time = "2025-06-15T19:05:07.679Z" },
    { url = "https://files.pythonhosted.org/packages/76/63/e6c3dbc1f78d001589b75e56a288c47723de28c580ad715eb116639152b5/watchfiles-1.1.0-cp311-cp311-macosx_11_0_arm64.whl", hash = "sha256:406520216186b99374cdb58bc48e34bb74535adec160c8459894884c983a149c", size = 397313, upload-time = "2025-06-15T19:05:08.764Z" },
    { url = "https://files.pythonhosted.org/packages/6c/a2/8afa359ff52e99af1632f90cbf359da46184207e893a5f179301b0c8d6df/watchfiles-1.1.0-cp311-cp311-manylinux_2_17_aarch64.manylinux2014_aarch64.whl", hash = "sha256:cb45350fd1dc75cd68d3d72c47f5b513cb0578da716df5fba02fff31c69d5f2d", size = 450792, upload-time = "2025-06-15T19:05:09.869Z" },
    { url = "https://files.pythonhosted.org/packages/1d/bf/7446b401667f5c64972a57a0233be1104157fc3abf72c4ef2666c1bd09b2/watchfiles-1.1.0-cp311-cp311-manylinux_2_17_armv7l.manylinux2014_armv7l.whl", hash = "sha256:11ee4444250fcbeb47459a877e5e80ed994ce8e8d20283857fc128be1715dac7", size = 458196, upload-time = "2025-06-15T19:05:11.91Z" },
    { url = "https://files.pythonhosted.org/packages/58/2f/501ddbdfa3fa874ea5597c77eeea3d413579c29af26c1091b08d0c792280/watchfiles-1.1.0-cp311-cp311-manylinux_2_17_i686.manylinux2014_i686.whl", hash = "sha256:bda8136e6a80bdea23e5e74e09df0362744d24ffb8cd59c4a95a6ce3d142f79c", size = 484788, upload-time = "2025-06-15T19:05:13.373Z" },
    { url = "https://files.pythonhosted.org/packages/61/1e/9c18eb2eb5c953c96bc0e5f626f0e53cfef4bd19bd50d71d1a049c63a575/watchfiles-1.1.0-cp311-cp311-manylinux_2_17_ppc64le.manylinux2014_ppc64le.whl", hash = "sha256:b915daeb2d8c1f5cee4b970f2e2c988ce6514aace3c9296e58dd64dc9aa5d575", size = 597879, upload-time = "2025-06-15T19:05:14.725Z" },
    { url = "https://files.pythonhosted.org/packages/8b/6c/1467402e5185d89388b4486745af1e0325007af0017c3384cc786fff0542/watchfiles-1.1.0-cp311-cp311-manylinux_2_17_s390x.manylinux2014_s390x.whl", hash = "sha256:ed8fc66786de8d0376f9f913c09e963c66e90ced9aa11997f93bdb30f7c872a8", size = 477447, upload-time = "2025-06-15T19:05:15.775Z" },
    { url = "https://files.pythonhosted.org/packages/2b/a1/ec0a606bde4853d6c4a578f9391eeb3684a9aea736a8eb217e3e00aa89a1/watchfiles-1.1.0-cp311-cp311-manylinux_2_17_x86_64.manylinux2014_x86_64.whl", hash = "sha256:fe4371595edf78c41ef8ac8df20df3943e13defd0efcb732b2e393b5a8a7a71f", size = 453145, upload-time = "2025-06-15T19:05:17.17Z" },
    { url = "https://files.pythonhosted.org/packages/90/b9/ef6f0c247a6a35d689fc970dc7f6734f9257451aefb30def5d100d6246a5/watchfiles-1.1.0-cp311-cp311-musllinux_1_1_aarch64.whl", hash = "sha256:b7c5f6fe273291f4d414d55b2c80d33c457b8a42677ad14b4b47ff025d0893e4", size = 626539, upload-time = "2025-06-15T19:05:18.557Z" },
    { url = "https://files.pythonhosted.org/packages/34/44/6ffda5537085106ff5aaa762b0d130ac6c75a08015dd1621376f708c94de/watchfiles-1.1.0-cp311-cp311-musllinux_1_1_x86_64.whl", hash = "sha256:7738027989881e70e3723c75921f1efa45225084228788fc59ea8c6d732eb30d", size = 624472, upload-time = "2025-06-15T19:05:19.588Z" },
    { url = "https://files.pythonhosted.org/packages/c3/e3/71170985c48028fa3f0a50946916a14055e741db11c2e7bc2f3b61f4d0e3/watchfiles-1.1.0-cp311-cp311-win32.whl", hash = "sha256:622d6b2c06be19f6e89b1d951485a232e3b59618def88dbeda575ed8f0d8dbf2", size = 279348, upload-time = "2025-06-15T19:05:20.856Z" },
    { url = "https://files.pythonhosted.org/packages/89/1b/3e39c68b68a7a171070f81fc2561d23ce8d6859659406842a0e4bebf3bba/watchfiles-1.1.0-cp311-cp311-win_amd64.whl", hash = "sha256:48aa25e5992b61debc908a61ab4d3f216b64f44fdaa71eb082d8b2de846b7d12", size = 292607, upload-time = "2025-06-15T19:05:21.937Z" },
    { url = "https://files.pythonhosted.org/packages/61/9f/2973b7539f2bdb6ea86d2c87f70f615a71a1fc2dba2911795cea25968aea/watchfiles-1.1.0-cp311-cp311-win_arm64.whl", hash = "sha256:00645eb79a3faa70d9cb15c8d4187bb72970b2470e938670240c7998dad9f13a", size = 285056, upload-time = "2025-06-15T19:05:23.12Z" },
    { url = "https://files.pythonhosted.org/packages/f6/b8/858957045a38a4079203a33aaa7d23ea9269ca7761c8a074af3524fbb240/watchfiles-1.1.0-cp312-cp312-macosx_10_12_x86_64.whl", hash = "sha256:9dc001c3e10de4725c749d4c2f2bdc6ae24de5a88a339c4bce32300a31ede179", size = 402339, upload-time = "2025-06-15T19:05:24.516Z" },
    { url = "https://files.pythonhosted.org/packages/80/28/98b222cca751ba68e88521fabd79a4fab64005fc5976ea49b53fa205d1fa/watchfiles-1.1.0-cp312-cp312-macosx_11_0_arm64.whl", hash = "sha256:d9ba68ec283153dead62cbe81872d28e053745f12335d037de9cbd14bd1877f5", size = 394409, upload-time = "2025-06-15T19:05:25.469Z" },
    { url = "https://files.pythonhosted.org/packages/86/50/dee79968566c03190677c26f7f47960aff738d32087087bdf63a5473e7df/watchfiles-1.1.0-cp312-cp312-manylinux_2_17_aarch64.manylinux2014_aarch64.whl", hash = "sha256:130fc497b8ee68dce163e4254d9b0356411d1490e868bd8790028bc46c5cc297", size = 450939, upload-time = "2025-06-15T19:05:26.494Z" },
    { url = "https://files.pythonhosted.org/packages/40/45/a7b56fb129700f3cfe2594a01aa38d033b92a33dddce86c8dfdfc1247b72/watchfiles-1.1.0-cp312-cp312-manylinux_2_17_armv7l.manylinux2014_armv7l.whl", hash = "sha256:50a51a90610d0845a5931a780d8e51d7bd7f309ebc25132ba975aca016b576a0", size = 457270, upload-time = "2025-06-15T19:05:27.466Z" },
    { url = "https://files.pythonhosted.org/packages/b5/c8/fa5ef9476b1d02dc6b5e258f515fcaaecf559037edf8b6feffcbc097c4b8/watchfiles-1.1.0-cp312-cp312-manylinux_2_17_i686.manylinux2014_i686.whl", hash = "sha256:dc44678a72ac0910bac46fa6a0de6af9ba1355669b3dfaf1ce5f05ca7a74364e", size = 483370, upload-time = "2025-06-15T19:05:28.548Z" },
    { url = "https://files.pythonhosted.org/packages/98/68/42cfcdd6533ec94f0a7aab83f759ec11280f70b11bfba0b0f885e298f9bd/watchfiles-1.1.0-cp312-cp312-manylinux_2_17_ppc64le.manylinux2014_ppc64le.whl", hash = "sha256:a543492513a93b001975ae283a51f4b67973662a375a403ae82f420d2c7205ee", size = 598654, upload-time = "2025-06-15T19:05:29.997Z" },
    { url = "https://files.pythonhosted.org/packages/d3/74/b2a1544224118cc28df7e59008a929e711f9c68ce7d554e171b2dc531352/watchfiles-1.1.0-cp312-cp312-manylinux_2_17_s390x.manylinux2014_s390x.whl", hash = "sha256:8ac164e20d17cc285f2b94dc31c384bc3aa3dd5e7490473b3db043dd70fbccfd", size = 478667, upload-time = "2025-06-15T19:05:31.172Z" },
    { url = "https://files.pythonhosted.org/packages/8c/77/e3362fe308358dc9f8588102481e599c83e1b91c2ae843780a7ded939a35/watchfiles-1.1.0-cp312-cp312-manylinux_2_17_x86_64.manylinux2014_x86_64.whl", hash = "sha256:f7590d5a455321e53857892ab8879dce62d1f4b04748769f5adf2e707afb9d4f", size = 452213, upload-time = "2025-06-15T19:05:32.299Z" },
    { url = "https://files.pythonhosted.org/packages/6e/17/c8f1a36540c9a1558d4faf08e909399e8133599fa359bf52ec8fcee5be6f/watchfiles-1.1.0-cp312-cp312-musllinux_1_1_aarch64.whl", hash = "sha256:37d3d3f7defb13f62ece99e9be912afe9dd8a0077b7c45ee5a57c74811d581a4", size = 626718, upload-time = "2025-06-15T19:05:33.415Z" },
    { url = "https://files.pythonhosted.org/packages/26/45/fb599be38b4bd38032643783d7496a26a6f9ae05dea1a42e58229a20ac13/watchfiles-1.1.0-cp312-cp312-musllinux_1_1_x86_64.whl", hash = "sha256:7080c4bb3efd70a07b1cc2df99a7aa51d98685be56be6038c3169199d0a1c69f", size = 623098, upload-time = "2025-06-15T19:05:34.534Z" },
    { url = "https://files.pythonhosted.org/packages/a1/e7/fdf40e038475498e160cd167333c946e45d8563ae4dd65caf757e9ffe6b4/watchfiles-1.1.0-cp312-cp312-win32.whl", hash = "sha256:cbcf8630ef4afb05dc30107bfa17f16c0896bb30ee48fc24bf64c1f970f3b1fd", size = 279209, upload-time = "2025-06-15T19:05:35.577Z" },
    { url = "https://files.pythonhosted.org/packages/3f/d3/3ae9d5124ec75143bdf088d436cba39812122edc47709cd2caafeac3266f/watchfiles-1.1.0-cp312-cp312-win_amd64.whl", hash = "sha256:cbd949bdd87567b0ad183d7676feb98136cde5bb9025403794a4c0db28ed3a47", size = 292786, upload-time = "2025-06-15T19:05:36.559Z" },
    { url = "https://files.pythonhosted.org/packages/26/2f/7dd4fc8b5f2b34b545e19629b4a018bfb1de23b3a496766a2c1165ca890d/watchfiles-1.1.0-cp312-cp312-win_arm64.whl", hash = "sha256:0a7d40b77f07be87c6faa93d0951a0fcd8cbca1ddff60a1b65d741bac6f3a9f6", size = 284343, upload-time = "2025-06-15T19:05:37.5Z" },
    { url = "https://files.pythonhosted.org/packages/d3/42/fae874df96595556a9089ade83be34a2e04f0f11eb53a8dbf8a8a5e562b4/watchfiles-1.1.0-cp313-cp313-macosx_10_12_x86_64.whl", hash = "sha256:5007f860c7f1f8df471e4e04aaa8c43673429047d63205d1630880f7637bca30", size = 402004, upload-time = "2025-06-15T19:05:38.499Z" },
    { url = "https://files.pythonhosted.org/packages/fa/55/a77e533e59c3003d9803c09c44c3651224067cbe7fb5d574ddbaa31e11ca/watchfiles-1.1.0-cp313-cp313-macosx_11_0_arm64.whl", hash = "sha256:20ecc8abbd957046f1fe9562757903f5eaf57c3bce70929fda6c7711bb58074a", size = 393671, upload-time = "2025-06-15T19:05:39.52Z" },
    { url = "https://files.pythonhosted.org/packages/05/68/b0afb3f79c8e832e6571022611adbdc36e35a44e14f129ba09709aa4bb7a/watchfiles-1.1.0-cp313-cp313-manylinux_2_17_aarch64.manylinux2014_aarch64.whl", hash = "sha256:f2f0498b7d2a3c072766dba3274fe22a183dbea1f99d188f1c6c72209a1063dc", size = 449772, upload-time = "2025-06-15T19:05:40.897Z" },
    { url = "https://files.pythonhosted.org/packages/ff/05/46dd1f6879bc40e1e74c6c39a1b9ab9e790bf1f5a2fe6c08b463d9a807f4/watchfiles-1.1.0-cp313-cp313-manylinux_2_17_armv7l.manylinux2014_armv7l.whl", hash = "sha256:239736577e848678e13b201bba14e89718f5c2133dfd6b1f7846fa1b58a8532b", size = 456789, upload-time = "2025-06-15T19:05:42.045Z" },
    { url = "https://files.pythonhosted.org/packages/8b/ca/0eeb2c06227ca7f12e50a47a3679df0cd1ba487ea19cf844a905920f8e95/watchfiles-1.1.0-cp313-cp313-manylinux_2_17_i686.manylinux2014_i686.whl", hash = "sha256:eff4b8d89f444f7e49136dc695599a591ff769300734446c0a86cba2eb2f9895", size = 482551, upload-time = "2025-06-15T19:05:43.781Z" },
    { url = "https://files.pythonhosted.org/packages/31/47/2cecbd8694095647406645f822781008cc524320466ea393f55fe70eed3b/watchfiles-1.1.0-cp313-cp313-manylinux_2_17_ppc64le.manylinux2014_ppc64le.whl", hash = "sha256:12b0a02a91762c08f7264e2e79542f76870c3040bbc847fb67410ab81474932a", size = 597420, upload-time = "2025-06-15T19:05:45.244Z" },
    { url = "https://files.pythonhosted.org/packages/d9/7e/82abc4240e0806846548559d70f0b1a6dfdca75c1b4f9fa62b504ae9b083/watchfiles-1.1.0-cp313-cp313-manylinux_2_17_s390x.manylinux2014_s390x.whl", hash = "sha256:29e7bc2eee15cbb339c68445959108803dc14ee0c7b4eea556400131a8de462b", size = 477950, upload-time = "2025-06-15T19:05:46.332Z" },
    { url = "https://files.pythonhosted.org/packages/25/0d/4d564798a49bf5482a4fa9416dea6b6c0733a3b5700cb8a5a503c4b15853/watchfiles-1.1.0-cp313-cp313-manylinux_2_17_x86_64.manylinux2014_x86_64.whl", hash = "sha256:d9481174d3ed982e269c090f780122fb59cee6c3796f74efe74e70f7780ed94c", size = 451706, upload-time = "2025-06-15T19:05:47.459Z" },
    { url = "https://files.pythonhosted.org/packages/81/b5/5516cf46b033192d544102ea07c65b6f770f10ed1d0a6d388f5d3874f6e4/watchfiles-1.1.0-cp313-cp313-musllinux_1_1_aarch64.whl", hash = "sha256:80f811146831c8c86ab17b640801c25dc0a88c630e855e2bef3568f30434d52b", size = 625814, upload-time = "2025-06-15T19:05:48.654Z" },
    { url = "https://files.pythonhosted.org/packages/0c/dd/7c1331f902f30669ac3e754680b6edb9a0dd06dea5438e61128111fadd2c/watchfiles-1.1.0-cp313-cp313-musllinux_1_1_x86_64.whl", hash = "sha256:60022527e71d1d1fda67a33150ee42869042bce3d0fcc9cc49be009a9cded3fb", size = 622820, upload-time = "2025-06-15T19:05:50.088Z" },
    { url = "https://files.pythonhosted.org/packages/1b/14/36d7a8e27cd128d7b1009e7715a7c02f6c131be9d4ce1e5c3b73d0e342d8/watchfiles-1.1.0-cp313-cp313-win32.whl", hash = "sha256:32d6d4e583593cb8576e129879ea0991660b935177c0f93c6681359b3654bfa9", size = 279194, upload-time = "2025-06-15T19:05:51.186Z" },
    { url = "https://files.pythonhosted.org/packages/25/41/2dd88054b849aa546dbeef5696019c58f8e0774f4d1c42123273304cdb2e/watchfiles-1.1.0-cp313-cp313-win_amd64.whl", hash = "sha256:f21af781a4a6fbad54f03c598ab620e3a77032c5878f3d780448421a6e1818c7", size = 292349, upload-time = "2025-06-15T19:05:52.201Z" },
    { url = "https://files.pythonhosted.org/packages/c8/cf/421d659de88285eb13941cf11a81f875c176f76a6d99342599be88e08d03/watchfiles-1.1.0-cp313-cp313-win_arm64.whl", hash = "sha256:5366164391873ed76bfdf618818c82084c9db7fac82b64a20c44d335eec9ced5", size = 283836, upload-time = "2025-06-15T19:05:53.265Z" },
    { url = "https://files.pythonhosted.org/packages/45/10/6faf6858d527e3599cc50ec9fcae73590fbddc1420bd4fdccfebffeedbc6/watchfiles-1.1.0-cp313-cp313t-macosx_10_12_x86_64.whl", hash = "sha256:17ab167cca6339c2b830b744eaf10803d2a5b6683be4d79d8475d88b4a8a4be1", size = 400343, upload-time = "2025-06-15T19:05:54.252Z" },
    { url = "https://files.pythonhosted.org/packages/03/20/5cb7d3966f5e8c718006d0e97dfe379a82f16fecd3caa7810f634412047a/watchfiles-1.1.0-cp313-cp313t-macosx_11_0_arm64.whl", hash = "sha256:328dbc9bff7205c215a7807da7c18dce37da7da718e798356212d22696404339", size = 392916, upload-time = "2025-06-15T19:05:55.264Z" },
    { url = "https://files.pythonhosted.org/packages/8c/07/d8f1176328fa9e9581b6f120b017e286d2a2d22ae3f554efd9515c8e1b49/watchfiles-1.1.0-cp313-cp313t-manylinux_2_17_aarch64.manylinux2014_aarch64.whl", hash = "sha256:f7208ab6e009c627b7557ce55c465c98967e8caa8b11833531fdf95799372633", size = 449582, upload-time = "2025-06-15T19:05:56.317Z" },
    { url = "https://files.pythonhosted.org/packages/66/e8/80a14a453cf6038e81d072a86c05276692a1826471fef91df7537dba8b46/watchfiles-1.1.0-cp313-cp313t-manylinux_2_17_armv7l.manylinux2014_armv7l.whl", hash = "sha256:a8f6f72974a19efead54195bc9bed4d850fc047bb7aa971268fd9a8387c89011", size = 456752, upload-time = "2025-06-15T19:05:57.359Z" },
    { url = "https://files.pythonhosted.org/packages/5a/25/0853b3fe0e3c2f5af9ea60eb2e781eade939760239a72c2d38fc4cc335f6/watchfiles-1.1.0-cp313-cp313t-manylinux_2_17_i686.manylinux2014_i686.whl", hash = "sha256:d181ef50923c29cf0450c3cd47e2f0557b62218c50b2ab8ce2ecaa02bd97e670", size = 481436, upload-time = "2025-06-15T19:05:58.447Z" },
    { url = "https://files.pythonhosted.org/packages/fe/9e/4af0056c258b861fbb29dcb36258de1e2b857be4a9509e6298abcf31e5c9/watchfiles-1.1.0-cp313-cp313t-manylinux_2_17_ppc64le.manylinux2014_ppc64le.whl", hash = "sha256:adb4167043d3a78280d5d05ce0ba22055c266cf8655ce942f2fb881262ff3cdf", size = 596016, upload-time = "2025-06-15T19:05:59.59Z" },
    { url = "https://files.pythonhosted.org/packages/c5/fa/95d604b58aa375e781daf350897aaaa089cff59d84147e9ccff2447c8294/watchfiles-1.1.0-cp313-cp313t-manylinux_2_17_s390x.manylinux2014_s390x.whl", hash = "sha256:8c5701dc474b041e2934a26d31d39f90fac8a3dee2322b39f7729867f932b1d4", size = 476727, upload-time = "2025-06-15T19:06:01.086Z" },
    { url = "https://files.pythonhosted.org/packages/65/95/fe479b2664f19be4cf5ceeb21be05afd491d95f142e72d26a42f41b7c4f8/watchfiles-1.1.0-cp313-cp313t-manylinux_2_17_x86_64.manylinux2014_x86_64.whl", hash = "sha256:b067915e3c3936966a8607f6fe5487df0c9c4afb85226613b520890049deea20", size = 451864, upload-time = "2025-06-15T19:06:02.144Z" },
    { url = "https://files.pythonhosted.org/packages/d3/8a/3c4af14b93a15ce55901cd7a92e1a4701910f1768c78fb30f61d2b79785b/watchfiles-1.1.0-cp313-cp313t-musllinux_1_1_aarch64.whl", hash = "sha256:9c733cda03b6d636b4219625a4acb5c6ffb10803338e437fb614fef9516825ef", size = 625626, upload-time = "2025-06-15T19:06:03.578Z" },
    { url = "https://files.pythonhosted.org/packages/da/f5/cf6aa047d4d9e128f4b7cde615236a915673775ef171ff85971d698f3c2c/watchfiles-1.1.0-cp313-cp313t-musllinux_1_1_x86_64.whl", hash = "sha256:cc08ef8b90d78bfac66f0def80240b0197008e4852c9f285907377b2947ffdcb", size = 622744, upload-time = "2025-06-15T19:06:05.066Z" },
    { url = "https://files.pythonhosted.org/packages/2c/00/70f75c47f05dea6fd30df90f047765f6fc2d6eb8b5a3921379b0b04defa2/watchfiles-1.1.0-cp314-cp314-macosx_10_12_x86_64.whl", hash = "sha256:9974d2f7dc561cce3bb88dfa8eb309dab64c729de85fba32e98d75cf24b66297", size = 402114, upload-time = "2025-06-15T19:06:06.186Z" },
    { url = "https://files.pythonhosted.org/packages/53/03/acd69c48db4a1ed1de26b349d94077cca2238ff98fd64393f3e97484cae6/watchfiles-1.1.0-cp314-cp314-macosx_11_0_arm64.whl", hash = "sha256:c68e9f1fcb4d43798ad8814c4c1b61547b014b667216cb754e606bfade587018", size = 393879, upload-time = "2025-06-15T19:06:07.369Z" },
    { url = "https://files.pythonhosted.org/packages/2f/c8/a9a2a6f9c8baa4eceae5887fecd421e1b7ce86802bcfc8b6a942e2add834/watchfiles-1.1.0-cp314-cp314-manylinux_2_17_aarch64.manylinux2014_aarch64.whl", hash = "sha256:95ab1594377effac17110e1352989bdd7bdfca9ff0e5eeccd8c69c5389b826d0", size = 450026, upload-time = "2025-06-15T19:06:08.476Z" },
    { url = "https://files.pythonhosted.org/packages/fe/51/d572260d98388e6e2b967425c985e07d47ee6f62e6455cefb46a6e06eda5/watchfiles-1.1.0-cp314-cp314-manylinux_2_17_armv7l.manylinux2014_armv7l.whl", hash = "sha256:fba9b62da882c1be1280a7584ec4515d0a6006a94d6e5819730ec2eab60ffe12", size = 457917, upload-time = "2025-06-15T19:06:09.988Z" },
    { url = "https://files.pythonhosted.org/packages/c6/2d/4258e52917bf9f12909b6ec314ff9636276f3542f9d3807d143f27309104/watchfiles-1.1.0-cp314-cp314-manylinux_2_17_i686.manylinux2014_i686.whl", hash = "sha256:3434e401f3ce0ed6b42569128b3d1e3af773d7ec18751b918b89cd49c14eaafb", size = 483602, upload-time = "2025-06-15T19:06:11.088Z" },
    { url = "https://files.pythonhosted.org/packages/84/99/bee17a5f341a4345fe7b7972a475809af9e528deba056f8963d61ea49f75/watchfiles-1.1.0-cp314-cp314-manylinux_2_17_ppc64le.manylinux2014_ppc64le.whl", hash = "sha256:fa257a4d0d21fcbca5b5fcba9dca5a78011cb93c0323fb8855c6d2dfbc76eb77", size = 596758, upload-time = "2025-06-15T19:06:12.197Z" },
    { url = "https://files.pythonhosted.org/packages/40/76/e4bec1d59b25b89d2b0716b41b461ed655a9a53c60dc78ad5771fda5b3e6/watchfiles-1.1.0-cp314-cp314-manylinux_2_17_s390x.manylinux2014_s390x.whl", hash = "sha256:7fd1b3879a578a8ec2076c7961076df540b9af317123f84569f5a9ddee64ce92", size = 477601, upload-time = "2025-06-15T19:06:13.391Z" },
    { url = "https://files.pythonhosted.org/packages/1f/fa/a514292956f4a9ce3c567ec0c13cce427c158e9f272062685a8a727d08fc/watchfiles-1.1.0-cp314-cp314-manylinux_2_17_x86_64.manylinux2014_x86_64.whl", hash = "sha256:62cc7a30eeb0e20ecc5f4bd113cd69dcdb745a07c68c0370cea919f373f65d9e", size = 451936, upload-time = "2025-06-15T19:06:14.656Z" },
    { url = "https://files.pythonhosted.org/packages/32/5d/c3bf927ec3bbeb4566984eba8dd7a8eb69569400f5509904545576741f88/watchfiles-1.1.0-cp314-cp314-musllinux_1_1_aarch64.whl", hash = "sha256:891c69e027748b4a73847335d208e374ce54ca3c335907d381fde4e41661b13b", size = 626243, upload-time = "2025-06-15T19:06:16.232Z" },
    { url = "https://files.pythonhosted.org/packages/e6/65/6e12c042f1a68c556802a84d54bb06d35577c81e29fba14019562479159c/watchfiles-1.1.0-cp314-cp314-musllinux_1_1_x86_64.whl", hash = "sha256:12fe8eaffaf0faa7906895b4f8bb88264035b3f0243275e0bf24af0436b27259", size = 623073, upload-time = "2025-06-15T19:06:17.457Z" },
    { url = "https://files.pythonhosted.org/packages/89/ab/7f79d9bf57329e7cbb0a6fd4c7bd7d0cee1e4a8ef0041459f5409da3506c/watchfiles-1.1.0-cp314-cp314t-macosx_10_12_x86_64.whl", hash = "sha256:bfe3c517c283e484843cb2e357dd57ba009cff351edf45fb455b5fbd1f45b15f", size = 400872, upload-time = "2025-06-15T19:06:18.57Z" },
    { url = "https://files.pythonhosted.org/packages/df/d5/3f7bf9912798e9e6c516094db6b8932df53b223660c781ee37607030b6d3/watchfiles-1.1.0-cp314-cp314t-macosx_11_0_arm64.whl", hash = "sha256:a9ccbf1f129480ed3044f540c0fdbc4ee556f7175e5ab40fe077ff6baf286d4e", size = 392877, upload-time = "2025-06-15T19:06:19.55Z" },
    { url = "https://files.pythonhosted.org/packages/0d/c5/54ec7601a2798604e01c75294770dbee8150e81c6e471445d7601610b495/watchfiles-1.1.0-cp314-cp314t-manylinux_2_17_aarch64.manylinux2014_aarch64.whl", hash = "sha256:ba0e3255b0396cac3cc7bbace76404dd72b5438bf0d8e7cefa2f79a7f3649caa", size = 449645, upload-time = "2025-06-15T19:06:20.66Z" },
    { url = "https://files.pythonhosted.org/packages/0a/04/c2f44afc3b2fce21ca0b7802cbd37ed90a29874f96069ed30a36dfe57c2b/watchfiles-1.1.0-cp314-cp314t-manylinux_2_17_armv7l.manylinux2014_armv7l.whl", hash = "sha256:4281cd9fce9fc0a9dbf0fc1217f39bf9cf2b4d315d9626ef1d4e87b84699e7e8", size = 457424, upload-time = "2025-06-15T19:06:21.712Z" },
    { url = "https://files.pythonhosted.org/packages/9f/b0/eec32cb6c14d248095261a04f290636da3df3119d4040ef91a4a50b29fa5/watchfiles-1.1.0-cp314-cp314t-manylinux_2_17_i686.manylinux2014_i686.whl", hash = "sha256:6d2404af8db1329f9a3c9b79ff63e0ae7131986446901582067d9304ae8aaf7f", size = 481584, upload-time = "2025-06-15T19:06:22.777Z" },
    { url = "https://files.pythonhosted.org/packages/d1/e2/ca4bb71c68a937d7145aa25709e4f5d68eb7698a25ce266e84b55d591bbd/watchfiles-1.1.0-cp314-cp314t-manylinux_2_17_ppc64le.manylinux2014_ppc64le.whl", hash = "sha256:e78b6ed8165996013165eeabd875c5dfc19d41b54f94b40e9fff0eb3193e5e8e", size = 596675, upload-time = "2025-06-15T19:06:24.226Z" },
    { url = "https://files.pythonhosted.org/packages/a1/dd/b0e4b7fb5acf783816bc950180a6cd7c6c1d2cf7e9372c0ea634e722712b/watchfiles-1.1.0-cp314-cp314t-manylinux_2_17_s390x.manylinux2014_s390x.whl", hash = "sha256:249590eb75ccc117f488e2fabd1bfa33c580e24b96f00658ad88e38844a040bb", size = 477363, upload-time = "2025-06-15T19:06:25.42Z" },
    { url = "https://files.pythonhosted.org/packages/69/c4/088825b75489cb5b6a761a4542645718893d395d8c530b38734f19da44d2/watchfiles-1.1.0-cp314-cp314t-manylinux_2_17_x86_64.manylinux2014_x86_64.whl", hash = "sha256:d05686b5487cfa2e2c28ff1aa370ea3e6c5accfe6435944ddea1e10d93872147", size = 452240, upload-time = "2025-06-15T19:06:26.552Z" },
    { url = "https://files.pythonhosted.org/packages/10/8c/22b074814970eeef43b7c44df98c3e9667c1f7bf5b83e0ff0201b0bd43f9/watchfiles-1.1.0-cp314-cp314t-musllinux_1_1_aarch64.whl", hash = "sha256:d0e10e6f8f6dc5762adee7dece33b722282e1f59aa6a55da5d493a97282fedd8", size = 625607, upload-time = "2025-06-15T19:06:27.606Z" },
    { url = "https://files.pythonhosted.org/packages/32/fa/a4f5c2046385492b2273213ef815bf71a0d4c1943b784fb904e184e30201/watchfiles-1.1.0-cp314-cp314t-musllinux_1_1_x86_64.whl", hash = "sha256:af06c863f152005c7592df1d6a7009c836a247c9d8adb78fef8575a5a98699db", size = 623315, upload-time = "2025-06-15T19:06:29.076Z" },
    { url = "https://files.pythonhosted.org/packages/be/7c/a3d7c55cfa377c2f62c4ae3c6502b997186bc5e38156bafcb9b653de9a6d/watchfiles-1.1.0-pp310-pypy310_pp73-macosx_10_12_x86_64.whl", hash = "sha256:3a6fd40bbb50d24976eb275ccb55cd1951dfb63dbc27cae3066a6ca5f4beabd5", size = 406748, upload-time = "2025-06-15T19:06:44.2Z" },
    { url = "https://files.pythonhosted.org/packages/38/d0/c46f1b2c0ca47f3667b144de6f0515f6d1c670d72f2ca29861cac78abaa1/watchfiles-1.1.0-pp310-pypy310_pp73-macosx_11_0_arm64.whl", hash = "sha256:9f811079d2f9795b5d48b55a37aa7773680a5659afe34b54cc1d86590a51507d", size = 398801, upload-time = "2025-06-15T19:06:45.774Z" },
    { url = "https://files.pythonhosted.org/packages/70/9c/9a6a42e97f92eeed77c3485a43ea96723900aefa3ac739a8c73f4bff2cd7/watchfiles-1.1.0-pp310-pypy310_pp73-manylinux_2_17_aarch64.manylinux2014_aarch64.whl", hash = "sha256:a2726d7bfd9f76158c84c10a409b77a320426540df8c35be172444394b17f7ea", size = 451528, upload-time = "2025-06-15T19:06:46.791Z" },
    { url = "https://files.pythonhosted.org/packages/51/7b/98c7f4f7ce7ff03023cf971cd84a3ee3b790021ae7584ffffa0eb2554b96/watchfiles-1.1.0-pp310-pypy310_pp73-manylinux_2_17_x86_64.manylinux2014_x86_64.whl", hash = "sha256:df32d59cb9780f66d165a9a7a26f19df2c7d24e3bd58713108b41d0ff4f929c6", size = 454095, upload-time = "2025-06-15T19:06:48.211Z" },
    { url = "https://files.pythonhosted.org/packages/8c/6b/686dcf5d3525ad17b384fd94708e95193529b460a1b7bf40851f1328ec6e/watchfiles-1.1.0-pp311-pypy311_pp73-macosx_10_12_x86_64.whl", hash = "sha256:0ece16b563b17ab26eaa2d52230c9a7ae46cf01759621f4fbbca280e438267b3", size = 406910, upload-time = "2025-06-15T19:06:49.335Z" },
    { url = "https://files.pythonhosted.org/packages/f3/d3/71c2dcf81dc1edcf8af9f4d8d63b1316fb0a2dd90cbfd427e8d9dd584a90/watchfiles-1.1.0-pp311-pypy311_pp73-macosx_11_0_arm64.whl", hash = "sha256:51b81e55d40c4b4aa8658427a3ee7ea847c591ae9e8b81ef94a90b668999353c", size = 398816, upload-time = "2025-06-15T19:06:50.433Z" },
    { url = "https://files.pythonhosted.org/packages/b8/fa/12269467b2fc006f8fce4cd6c3acfa77491dd0777d2a747415f28ccc8c60/watchfiles-1.1.0-pp311-pypy311_pp73-manylinux_2_17_aarch64.manylinux2014_aarch64.whl", hash = "sha256:f2bcdc54ea267fe72bfc7d83c041e4eb58d7d8dc6f578dfddb52f037ce62f432", size = 451584, upload-time = "2025-06-15T19:06:51.834Z" },
    { url = "https://files.pythonhosted.org/packages/bd/d3/254cea30f918f489db09d6a8435a7de7047f8cb68584477a515f160541d6/watchfiles-1.1.0-pp311-pypy311_pp73-manylinux_2_17_x86_64.manylinux2014_x86_64.whl", hash = "sha256:923fec6e5461c42bd7e3fd5ec37492c6f3468be0499bc0707b4bbbc16ac21792", size = 454009, upload-time = "2025-06-15T19:06:52.896Z" },
]

[[package]]
name = "wcmatch"
version = "10.1"
source = { registry = "https://pypi.org/simple" }
dependencies = [
    { name = "bracex" },
]
sdist = { url = "https://files.pythonhosted.org/packages/79/3e/c0bdc27cf06f4e47680bd5803a07cb3dfd17de84cde92dd217dcb9e05253/wcmatch-10.1.tar.gz", hash = "sha256:f11f94208c8c8484a16f4f48638a85d771d9513f4ab3f37595978801cb9465af", size = 117421, upload-time = "2025-06-22T19:14:02.49Z" }
wheels = [
    { url = "https://files.pythonhosted.org/packages/eb/d8/0d1d2e9d3fabcf5d6840362adcf05f8cf3cd06a73358140c3a97189238ae/wcmatch-10.1-py3-none-any.whl", hash = "sha256:5848ace7dbb0476e5e55ab63c6bbd529745089343427caa5537f230cc01beb8a", size = 39854, upload-time = "2025-06-22T19:14:00.978Z" },
]

[[package]]
name = "webencodings"
version = "0.5.1"
source = { registry = "https://pypi.org/simple" }
sdist = { url = "https://files.pythonhosted.org/packages/0b/02/ae6ceac1baeda530866a85075641cec12989bd8d31af6d5ab4a3e8c92f47/webencodings-0.5.1.tar.gz", hash = "sha256:b36a1c245f2d304965eb4e0a82848379241dc04b865afcc4aab16748587e1923", size = 9721, upload-time = "2017-04-05T20:21:34.189Z" }
wheels = [
    { url = "https://files.pythonhosted.org/packages/f4/24/2a3e3df732393fed8b3ebf2ec078f05546de641fe1b667ee316ec1dcf3b7/webencodings-0.5.1-py2.py3-none-any.whl", hash = "sha256:a0af1213f3c2226497a97e2b3aa01a7e4bee4f403f95be16fc9acd2947514a78", size = 11774, upload-time = "2017-04-05T20:21:32.581Z" },
]

[[package]]
name = "websockets"
version = "15.0.1"
source = { registry = "https://pypi.org/simple" }
sdist = { url = "https://files.pythonhosted.org/packages/21/e6/26d09fab466b7ca9c7737474c52be4f76a40301b08362eb2dbc19dcc16c1/websockets-15.0.1.tar.gz", hash = "sha256:82544de02076bafba038ce055ee6412d68da13ab47f0c60cab827346de828dee", size = 177016, upload-time = "2025-03-05T20:03:41.606Z" }
wheels = [
    { url = "https://files.pythonhosted.org/packages/1e/da/6462a9f510c0c49837bbc9345aca92d767a56c1fb2939e1579df1e1cdcf7/websockets-15.0.1-cp310-cp310-macosx_10_9_universal2.whl", hash = "sha256:d63efaa0cd96cf0c5fe4d581521d9fa87744540d4bc999ae6e08595a1014b45b", size = 175423, upload-time = "2025-03-05T20:01:35.363Z" },
    { url = "https://files.pythonhosted.org/packages/1c/9f/9d11c1a4eb046a9e106483b9ff69bce7ac880443f00e5ce64261b47b07e7/websockets-15.0.1-cp310-cp310-macosx_10_9_x86_64.whl", hash = "sha256:ac60e3b188ec7574cb761b08d50fcedf9d77f1530352db4eef1707fe9dee7205", size = 173080, upload-time = "2025-03-05T20:01:37.304Z" },
    { url = "https://files.pythonhosted.org/packages/d5/4f/b462242432d93ea45f297b6179c7333dd0402b855a912a04e7fc61c0d71f/websockets-15.0.1-cp310-cp310-macosx_11_0_arm64.whl", hash = "sha256:5756779642579d902eed757b21b0164cd6fe338506a8083eb58af5c372e39d9a", size = 173329, upload-time = "2025-03-05T20:01:39.668Z" },
    { url = "https://files.pythonhosted.org/packages/6e/0c/6afa1f4644d7ed50284ac59cc70ef8abd44ccf7d45850d989ea7310538d0/websockets-15.0.1-cp310-cp310-manylinux_2_17_aarch64.manylinux2014_aarch64.whl", hash = "sha256:0fdfe3e2a29e4db3659dbd5bbf04560cea53dd9610273917799f1cde46aa725e", size = 182312, upload-time = "2025-03-05T20:01:41.815Z" },
    { url = "https://files.pythonhosted.org/packages/dd/d4/ffc8bd1350b229ca7a4db2a3e1c482cf87cea1baccd0ef3e72bc720caeec/websockets-15.0.1-cp310-cp310-manylinux_2_5_i686.manylinux1_i686.manylinux_2_17_i686.manylinux2014_i686.whl", hash = "sha256:4c2529b320eb9e35af0fa3016c187dffb84a3ecc572bcee7c3ce302bfeba52bf", size = 181319, upload-time = "2025-03-05T20:01:43.967Z" },
    { url = "https://files.pythonhosted.org/packages/97/3a/5323a6bb94917af13bbb34009fac01e55c51dfde354f63692bf2533ffbc2/websockets-15.0.1-cp310-cp310-manylinux_2_5_x86_64.manylinux1_x86_64.manylinux_2_17_x86_64.manylinux2014_x86_64.whl", hash = "sha256:ac1e5c9054fe23226fb11e05a6e630837f074174c4c2f0fe442996112a6de4fb", size = 181631, upload-time = "2025-03-05T20:01:46.104Z" },
    { url = "https://files.pythonhosted.org/packages/a6/cc/1aeb0f7cee59ef065724041bb7ed667b6ab1eeffe5141696cccec2687b66/websockets-15.0.1-cp310-cp310-musllinux_1_2_aarch64.whl", hash = "sha256:5df592cd503496351d6dc14f7cdad49f268d8e618f80dce0cd5a36b93c3fc08d", size = 182016, upload-time = "2025-03-05T20:01:47.603Z" },
    { url = "https://files.pythonhosted.org/packages/79/f9/c86f8f7af208e4161a7f7e02774e9d0a81c632ae76db2ff22549e1718a51/websockets-15.0.1-cp310-cp310-musllinux_1_2_i686.whl", hash = "sha256:0a34631031a8f05657e8e90903e656959234f3a04552259458aac0b0f9ae6fd9", size = 181426, upload-time = "2025-03-05T20:01:48.949Z" },
    { url = "https://files.pythonhosted.org/packages/c7/b9/828b0bc6753db905b91df6ae477c0b14a141090df64fb17f8a9d7e3516cf/websockets-15.0.1-cp310-cp310-musllinux_1_2_x86_64.whl", hash = "sha256:3d00075aa65772e7ce9e990cab3ff1de702aa09be3940d1dc88d5abf1ab8a09c", size = 181360, upload-time = "2025-03-05T20:01:50.938Z" },
    { url = "https://files.pythonhosted.org/packages/89/fb/250f5533ec468ba6327055b7d98b9df056fb1ce623b8b6aaafb30b55d02e/websockets-15.0.1-cp310-cp310-win32.whl", hash = "sha256:1234d4ef35db82f5446dca8e35a7da7964d02c127b095e172e54397fb6a6c256", size = 176388, upload-time = "2025-03-05T20:01:52.213Z" },
    { url = "https://files.pythonhosted.org/packages/1c/46/aca7082012768bb98e5608f01658ff3ac8437e563eca41cf068bd5849a5e/websockets-15.0.1-cp310-cp310-win_amd64.whl", hash = "sha256:39c1fec2c11dc8d89bba6b2bf1556af381611a173ac2b511cf7231622058af41", size = 176830, upload-time = "2025-03-05T20:01:53.922Z" },
    { url = "https://files.pythonhosted.org/packages/9f/32/18fcd5919c293a398db67443acd33fde142f283853076049824fc58e6f75/websockets-15.0.1-cp311-cp311-macosx_10_9_universal2.whl", hash = "sha256:823c248b690b2fd9303ba00c4f66cd5e2d8c3ba4aa968b2779be9532a4dad431", size = 175423, upload-time = "2025-03-05T20:01:56.276Z" },
    { url = "https://files.pythonhosted.org/packages/76/70/ba1ad96b07869275ef42e2ce21f07a5b0148936688c2baf7e4a1f60d5058/websockets-15.0.1-cp311-cp311-macosx_10_9_x86_64.whl", hash = "sha256:678999709e68425ae2593acf2e3ebcbcf2e69885a5ee78f9eb80e6e371f1bf57", size = 173082, upload-time = "2025-03-05T20:01:57.563Z" },
    { url = "https://files.pythonhosted.org/packages/86/f2/10b55821dd40eb696ce4704a87d57774696f9451108cff0d2824c97e0f97/websockets-15.0.1-cp311-cp311-macosx_11_0_arm64.whl", hash = "sha256:d50fd1ee42388dcfb2b3676132c78116490976f1300da28eb629272d5d93e905", size = 173330, upload-time = "2025-03-05T20:01:59.063Z" },
    { url = "https://files.pythonhosted.org/packages/a5/90/1c37ae8b8a113d3daf1065222b6af61cc44102da95388ac0018fcb7d93d9/websockets-15.0.1-cp311-cp311-manylinux_2_17_aarch64.manylinux2014_aarch64.whl", hash = "sha256:d99e5546bf73dbad5bf3547174cd6cb8ba7273062a23808ffea025ecb1cf8562", size = 182878, upload-time = "2025-03-05T20:02:00.305Z" },
    { url = "https://files.pythonhosted.org/packages/8e/8d/96e8e288b2a41dffafb78e8904ea7367ee4f891dafc2ab8d87e2124cb3d3/websockets-15.0.1-cp311-cp311-manylinux_2_5_i686.manylinux1_i686.manylinux_2_17_i686.manylinux2014_i686.whl", hash = "sha256:66dd88c918e3287efc22409d426c8f729688d89a0c587c88971a0faa2c2f3792", size = 181883, upload-time = "2025-03-05T20:02:03.148Z" },
    { url = "https://files.pythonhosted.org/packages/93/1f/5d6dbf551766308f6f50f8baf8e9860be6182911e8106da7a7f73785f4c4/websockets-15.0.1-cp311-cp311-manylinux_2_5_x86_64.manylinux1_x86_64.manylinux_2_17_x86_64.manylinux2014_x86_64.whl", hash = "sha256:8dd8327c795b3e3f219760fa603dcae1dcc148172290a8ab15158cf85a953413", size = 182252, upload-time = "2025-03-05T20:02:05.29Z" },
    { url = "https://files.pythonhosted.org/packages/d4/78/2d4fed9123e6620cbf1706c0de8a1632e1a28e7774d94346d7de1bba2ca3/websockets-15.0.1-cp311-cp311-musllinux_1_2_aarch64.whl", hash = "sha256:8fdc51055e6ff4adeb88d58a11042ec9a5eae317a0a53d12c062c8a8865909e8", size = 182521, upload-time = "2025-03-05T20:02:07.458Z" },
    { url = "https://files.pythonhosted.org/packages/e7/3b/66d4c1b444dd1a9823c4a81f50231b921bab54eee2f69e70319b4e21f1ca/websockets-15.0.1-cp311-cp311-musllinux_1_2_i686.whl", hash = "sha256:693f0192126df6c2327cce3baa7c06f2a117575e32ab2308f7f8216c29d9e2e3", size = 181958, upload-time = "2025-03-05T20:02:09.842Z" },
    { url = "https://files.pythonhosted.org/packages/08/ff/e9eed2ee5fed6f76fdd6032ca5cd38c57ca9661430bb3d5fb2872dc8703c/websockets-15.0.1-cp311-cp311-musllinux_1_2_x86_64.whl", hash = "sha256:54479983bd5fb469c38f2f5c7e3a24f9a4e70594cd68cd1fa6b9340dadaff7cf", size = 181918, upload-time = "2025-03-05T20:02:11.968Z" },
    { url = "https://files.pythonhosted.org/packages/d8/75/994634a49b7e12532be6a42103597b71098fd25900f7437d6055ed39930a/websockets-15.0.1-cp311-cp311-win32.whl", hash = "sha256:16b6c1b3e57799b9d38427dda63edcbe4926352c47cf88588c0be4ace18dac85", size = 176388, upload-time = "2025-03-05T20:02:13.32Z" },
    { url = "https://files.pythonhosted.org/packages/98/93/e36c73f78400a65f5e236cd376713c34182e6663f6889cd45a4a04d8f203/websockets-15.0.1-cp311-cp311-win_amd64.whl", hash = "sha256:27ccee0071a0e75d22cb35849b1db43f2ecd3e161041ac1ee9d2352ddf72f065", size = 176828, upload-time = "2025-03-05T20:02:14.585Z" },
    { url = "https://files.pythonhosted.org/packages/51/6b/4545a0d843594f5d0771e86463606a3988b5a09ca5123136f8a76580dd63/websockets-15.0.1-cp312-cp312-macosx_10_13_universal2.whl", hash = "sha256:3e90baa811a5d73f3ca0bcbf32064d663ed81318ab225ee4f427ad4e26e5aff3", size = 175437, upload-time = "2025-03-05T20:02:16.706Z" },
    { url = "https://files.pythonhosted.org/packages/f4/71/809a0f5f6a06522af902e0f2ea2757f71ead94610010cf570ab5c98e99ed/websockets-15.0.1-cp312-cp312-macosx_10_13_x86_64.whl", hash = "sha256:592f1a9fe869c778694f0aa806ba0374e97648ab57936f092fd9d87f8bc03665", size = 173096, upload-time = "2025-03-05T20:02:18.832Z" },
    { url = "https://files.pythonhosted.org/packages/3d/69/1a681dd6f02180916f116894181eab8b2e25b31e484c5d0eae637ec01f7c/websockets-15.0.1-cp312-cp312-macosx_11_0_arm64.whl", hash = "sha256:0701bc3cfcb9164d04a14b149fd74be7347a530ad3bbf15ab2c678a2cd3dd9a2", size = 173332, upload-time = "2025-03-05T20:02:20.187Z" },
    { url = "https://files.pythonhosted.org/packages/a6/02/0073b3952f5bce97eafbb35757f8d0d54812b6174ed8dd952aa08429bcc3/websockets-15.0.1-cp312-cp312-manylinux_2_17_aarch64.manylinux2014_aarch64.whl", hash = "sha256:e8b56bdcdb4505c8078cb6c7157d9811a85790f2f2b3632c7d1462ab5783d215", size = 183152, upload-time = "2025-03-05T20:02:22.286Z" },
    { url = "https://files.pythonhosted.org/packages/74/45/c205c8480eafd114b428284840da0b1be9ffd0e4f87338dc95dc6ff961a1/websockets-15.0.1-cp312-cp312-manylinux_2_5_i686.manylinux1_i686.manylinux_2_17_i686.manylinux2014_i686.whl", hash = "sha256:0af68c55afbd5f07986df82831c7bff04846928ea8d1fd7f30052638788bc9b5", size = 182096, upload-time = "2025-03-05T20:02:24.368Z" },
    { url = "https://files.pythonhosted.org/packages/14/8f/aa61f528fba38578ec553c145857a181384c72b98156f858ca5c8e82d9d3/websockets-15.0.1-cp312-cp312-manylinux_2_5_x86_64.manylinux1_x86_64.manylinux_2_17_x86_64.manylinux2014_x86_64.whl", hash = "sha256:64dee438fed052b52e4f98f76c5790513235efaa1ef7f3f2192c392cd7c91b65", size = 182523, upload-time = "2025-03-05T20:02:25.669Z" },
    { url = "https://files.pythonhosted.org/packages/ec/6d/0267396610add5bc0d0d3e77f546d4cd287200804fe02323797de77dbce9/websockets-15.0.1-cp312-cp312-musllinux_1_2_aarch64.whl", hash = "sha256:d5f6b181bb38171a8ad1d6aa58a67a6aa9d4b38d0f8c5f496b9e42561dfc62fe", size = 182790, upload-time = "2025-03-05T20:02:26.99Z" },
    { url = "https://files.pythonhosted.org/packages/02/05/c68c5adbf679cf610ae2f74a9b871ae84564462955d991178f95a1ddb7dd/websockets-15.0.1-cp312-cp312-musllinux_1_2_i686.whl", hash = "sha256:5d54b09eba2bada6011aea5375542a157637b91029687eb4fdb2dab11059c1b4", size = 182165, upload-time = "2025-03-05T20:02:30.291Z" },
    { url = "https://files.pythonhosted.org/packages/29/93/bb672df7b2f5faac89761cb5fa34f5cec45a4026c383a4b5761c6cea5c16/websockets-15.0.1-cp312-cp312-musllinux_1_2_x86_64.whl", hash = "sha256:3be571a8b5afed347da347bfcf27ba12b069d9d7f42cb8c7028b5e98bbb12597", size = 182160, upload-time = "2025-03-05T20:02:31.634Z" },
    { url = "https://files.pythonhosted.org/packages/ff/83/de1f7709376dc3ca9b7eeb4b9a07b4526b14876b6d372a4dc62312bebee0/websockets-15.0.1-cp312-cp312-win32.whl", hash = "sha256:c338ffa0520bdb12fbc527265235639fb76e7bc7faafbb93f6ba80d9c06578a9", size = 176395, upload-time = "2025-03-05T20:02:33.017Z" },
    { url = "https://files.pythonhosted.org/packages/7d/71/abf2ebc3bbfa40f391ce1428c7168fb20582d0ff57019b69ea20fa698043/websockets-15.0.1-cp312-cp312-win_amd64.whl", hash = "sha256:fcd5cf9e305d7b8338754470cf69cf81f420459dbae8a3b40cee57417f4614a7", size = 176841, upload-time = "2025-03-05T20:02:34.498Z" },
    { url = "https://files.pythonhosted.org/packages/cb/9f/51f0cf64471a9d2b4d0fc6c534f323b664e7095640c34562f5182e5a7195/websockets-15.0.1-cp313-cp313-macosx_10_13_universal2.whl", hash = "sha256:ee443ef070bb3b6ed74514f5efaa37a252af57c90eb33b956d35c8e9c10a1931", size = 175440, upload-time = "2025-03-05T20:02:36.695Z" },
    { url = "https://files.pythonhosted.org/packages/8a/05/aa116ec9943c718905997412c5989f7ed671bc0188ee2ba89520e8765d7b/websockets-15.0.1-cp313-cp313-macosx_10_13_x86_64.whl", hash = "sha256:5a939de6b7b4e18ca683218320fc67ea886038265fd1ed30173f5ce3f8e85675", size = 173098, upload-time = "2025-03-05T20:02:37.985Z" },
    { url = "https://files.pythonhosted.org/packages/ff/0b/33cef55ff24f2d92924923c99926dcce78e7bd922d649467f0eda8368923/websockets-15.0.1-cp313-cp313-macosx_11_0_arm64.whl", hash = "sha256:746ee8dba912cd6fc889a8147168991d50ed70447bf18bcda7039f7d2e3d9151", size = 173329, upload-time = "2025-03-05T20:02:39.298Z" },
    { url = "https://files.pythonhosted.org/packages/31/1d/063b25dcc01faa8fada1469bdf769de3768b7044eac9d41f734fd7b6ad6d/websockets-15.0.1-cp313-cp313-manylinux_2_17_aarch64.manylinux2014_aarch64.whl", hash = "sha256:595b6c3969023ecf9041b2936ac3827e4623bfa3ccf007575f04c5a6aa318c22", size = 183111, upload-time = "2025-03-05T20:02:40.595Z" },
    { url = "https://files.pythonhosted.org/packages/93/53/9a87ee494a51bf63e4ec9241c1ccc4f7c2f45fff85d5bde2ff74fcb68b9e/websockets-15.0.1-cp313-cp313-manylinux_2_5_i686.manylinux1_i686.manylinux_2_17_i686.manylinux2014_i686.whl", hash = "sha256:3c714d2fc58b5ca3e285461a4cc0c9a66bd0e24c5da9911e30158286c9b5be7f", size = 182054, upload-time = "2025-03-05T20:02:41.926Z" },
    { url = "https://files.pythonhosted.org/packages/ff/b2/83a6ddf56cdcbad4e3d841fcc55d6ba7d19aeb89c50f24dd7e859ec0805f/websockets-15.0.1-cp313-cp313-manylinux_2_5_x86_64.manylinux1_x86_64.manylinux_2_17_x86_64.manylinux2014_x86_64.whl", hash = "sha256:0f3c1e2ab208db911594ae5b4f79addeb3501604a165019dd221c0bdcabe4db8", size = 182496, upload-time = "2025-03-05T20:02:43.304Z" },
    { url = "https://files.pythonhosted.org/packages/98/41/e7038944ed0abf34c45aa4635ba28136f06052e08fc2168520bb8b25149f/websockets-15.0.1-cp313-cp313-musllinux_1_2_aarch64.whl", hash = "sha256:229cf1d3ca6c1804400b0a9790dc66528e08a6a1feec0d5040e8b9eb14422375", size = 182829, upload-time = "2025-03-05T20:02:48.812Z" },
    { url = "https://files.pythonhosted.org/packages/e0/17/de15b6158680c7623c6ef0db361da965ab25d813ae54fcfeae2e5b9ef910/websockets-15.0.1-cp313-cp313-musllinux_1_2_i686.whl", hash = "sha256:756c56e867a90fb00177d530dca4b097dd753cde348448a1012ed6c5131f8b7d", size = 182217, upload-time = "2025-03-05T20:02:50.14Z" },
    { url = "https://files.pythonhosted.org/packages/33/2b/1f168cb6041853eef0362fb9554c3824367c5560cbdaad89ac40f8c2edfc/websockets-15.0.1-cp313-cp313-musllinux_1_2_x86_64.whl", hash = "sha256:558d023b3df0bffe50a04e710bc87742de35060580a293c2a984299ed83bc4e4", size = 182195, upload-time = "2025-03-05T20:02:51.561Z" },
    { url = "https://files.pythonhosted.org/packages/86/eb/20b6cdf273913d0ad05a6a14aed4b9a85591c18a987a3d47f20fa13dcc47/websockets-15.0.1-cp313-cp313-win32.whl", hash = "sha256:ba9e56e8ceeeedb2e080147ba85ffcd5cd0711b89576b83784d8605a7df455fa", size = 176393, upload-time = "2025-03-05T20:02:53.814Z" },
    { url = "https://files.pythonhosted.org/packages/1b/6c/c65773d6cab416a64d191d6ee8a8b1c68a09970ea6909d16965d26bfed1e/websockets-15.0.1-cp313-cp313-win_amd64.whl", hash = "sha256:e09473f095a819042ecb2ab9465aee615bd9c2028e4ef7d933600a8401c79561", size = 176837, upload-time = "2025-03-05T20:02:55.237Z" },
    { url = "https://files.pythonhosted.org/packages/02/9e/d40f779fa16f74d3468357197af8d6ad07e7c5a27ea1ca74ceb38986f77a/websockets-15.0.1-pp310-pypy310_pp73-macosx_10_15_x86_64.whl", hash = "sha256:0c9e74d766f2818bb95f84c25be4dea09841ac0f734d1966f415e4edfc4ef1c3", size = 173109, upload-time = "2025-03-05T20:03:17.769Z" },
    { url = "https://files.pythonhosted.org/packages/bc/cd/5b887b8585a593073fd92f7c23ecd3985cd2c3175025a91b0d69b0551372/websockets-15.0.1-pp310-pypy310_pp73-macosx_11_0_arm64.whl", hash = "sha256:1009ee0c7739c08a0cd59de430d6de452a55e42d6b522de7aa15e6f67db0b8e1", size = 173343, upload-time = "2025-03-05T20:03:19.094Z" },
    { url = "https://files.pythonhosted.org/packages/fe/ae/d34f7556890341e900a95acf4886833646306269f899d58ad62f588bf410/websockets-15.0.1-pp310-pypy310_pp73-manylinux_2_17_aarch64.manylinux2014_aarch64.whl", hash = "sha256:76d1f20b1c7a2fa82367e04982e708723ba0e7b8d43aa643d3dcd404d74f1475", size = 174599, upload-time = "2025-03-05T20:03:21.1Z" },
    { url = "https://files.pythonhosted.org/packages/71/e6/5fd43993a87db364ec60fc1d608273a1a465c0caba69176dd160e197ce42/websockets-15.0.1-pp310-pypy310_pp73-manylinux_2_5_i686.manylinux1_i686.manylinux_2_17_i686.manylinux2014_i686.whl", hash = "sha256:f29d80eb9a9263b8d109135351caf568cc3f80b9928bccde535c235de55c22d9", size = 174207, upload-time = "2025-03-05T20:03:23.221Z" },
    { url = "https://files.pythonhosted.org/packages/2b/fb/c492d6daa5ec067c2988ac80c61359ace5c4c674c532985ac5a123436cec/websockets-15.0.1-pp310-pypy310_pp73-manylinux_2_5_x86_64.manylinux1_x86_64.manylinux_2_17_x86_64.manylinux2014_x86_64.whl", hash = "sha256:b359ed09954d7c18bbc1680f380c7301f92c60bf924171629c5db97febb12f04", size = 174155, upload-time = "2025-03-05T20:03:25.321Z" },
    { url = "https://files.pythonhosted.org/packages/68/a1/dcb68430b1d00b698ae7a7e0194433bce4f07ded185f0ee5fb21e2a2e91e/websockets-15.0.1-pp310-pypy310_pp73-win_amd64.whl", hash = "sha256:cad21560da69f4ce7658ca2cb83138fb4cf695a2ba3e475e0559e05991aa8122", size = 176884, upload-time = "2025-03-05T20:03:27.934Z" },
    { url = "https://files.pythonhosted.org/packages/fa/a8/5b41e0da817d64113292ab1f8247140aac61cbf6cfd085d6a0fa77f4984f/websockets-15.0.1-py3-none-any.whl", hash = "sha256:f7a866fbc1e97b5c617ee4116daaa09b722101d4a3c170c787450ba409f9736f", size = 169743, upload-time = "2025-03-05T20:03:39.41Z" },
]<|MERGE_RESOLUTION|>--- conflicted
+++ resolved
@@ -501,12 +501,7 @@
     { name = "pylint" },
 ]
 types = [
-<<<<<<< HEAD
-    { name = "mypy", extras = ["reports"], specifier = "==1.18.2" },
-=======
     { name = "mypy", extras = ["reports"], specifier = "==1.19.0" },
-    { name = "pyright", specifier = "==1.1.388" },
->>>>>>> 08754030
     { name = "types-colorama" },
     { name = "types-pygments" },
     { name = "types-setuptools" },
@@ -1125,21 +1120,12 @@
 ]
 
 [[package]]
-<<<<<<< HEAD
-name = "overrides"
-version = "7.7.0"
-source = { registry = "https://pypi.org/simple" }
-sdist = { url = "https://files.pythonhosted.org/packages/36/86/b585f53236dec60aba864e050778b25045f857e17f6e5ea0ae95fe80edd2/overrides-7.7.0.tar.gz", hash = "sha256:55158fa3d93b98cc75299b1e67078ad9003ca27945c76162c1c0766d6f91820a", size = 22812, upload-time = "2024-01-27T21:01:33.423Z" }
-wheels = [
-    { url = "https://files.pythonhosted.org/packages/2c/ab/fc8290c6a4c722e5514d80f62b2dc4c4df1a68a41d1364e625c35990fcf3/overrides-7.7.0-py3-none-any.whl", hash = "sha256:c7ed9d062f78b8e4c1a7b70bd8796b35ead4d9f510227ef9c5dc7626c60d7e49", size = 17832, upload-time = "2024-01-27T21:01:31.393Z" },
-=======
 name = "nodeenv"
 version = "1.9.1"
 source = { registry = "https://pypi.org/simple" }
 sdist = { url = "https://files.pythonhosted.org/packages/43/16/fc88b08840de0e0a72a2f9d8c6bae36be573e475a6326ae854bcc549fc45/nodeenv-1.9.1.tar.gz", hash = "sha256:6ec12890a2dab7946721edbfbcd91f3319c6ccc9aec47be7c7e6b7011ee6645f", size = 47437, upload-time = "2024-06-04T18:44:11.171Z" }
 wheels = [
     { url = "https://files.pythonhosted.org/packages/d2/1d/1b658dbd2b9fa9c4c9f32accbfc0205d532c8c6194dc0f2a4c0428e7128a/nodeenv-1.9.1-py2.py3-none-any.whl", hash = "sha256:ba11c9782d29c27c70ffbdda2d7415098754709be8a7056d79a737cd901155c9", size = 22314, upload-time = "2024-06-04T18:44:08.352Z" },
->>>>>>> 08754030
 ]
 
 [[package]]
