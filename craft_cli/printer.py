# Copyright 2023 Canonical Ltd.
#
# This program is free software; you can redistribute it and/or
# modify it under the terms of the GNU Lesser General Public
# License version 3 as published by the Free Software Foundation.
#
# This program is distributed in the hope that it will be useful,
# but WITHOUT ANY WARRANTY; without even the implied warranty of
# MERCHANTABILITY or FITNESS FOR A PARTICULAR PURPOSE.  See the GNU
# Lesser General Public License for more details.
#
# You should have received a copy of the GNU Lesser General Public License
# along with this program; if not, write to the Free Software Foundation,
# Inc., 51 Franklin Street, Fifth Floor, Boston, MA  02110-1301, USA.

"""The output (for different destinations) handler and helper functions."""

from __future__ import annotations

import itertools
import math
import os
import platform
import queue
import shutil
import threading
import time
from dataclasses import dataclass, field
from datetime import datetime
from functools import lru_cache
from typing import TYPE_CHECKING, Any, Callable, TextIO

if TYPE_CHECKING:
    import pathlib

# the char used to draw the progress bar ('FULL BLOCK')
_PROGRESS_BAR_SYMBOL = "█"

# seconds before putting the spinner to work
_SPINNER_THRESHOLD = 2

# seconds between each spinner char
_SPINNER_DELAY = 0.1

# set to true when running *application* tests so some behaviours change (see
# craft_cli/pytest_plugin.py )
TESTMODE = False

ANSI_CLEAR_LINE_TO_END = "\033[K"  # ANSI escape code to clear the rest of the line.


@dataclass
class _MessageInfo:
    """Comprehensive information for a message that may go to screen and log."""

    stream: TextIO | None
    text: str
    ephemeral: bool = False
    bar_progress: int | float | None = None
    bar_total: int | float | None = None
    use_timestamp: bool = False
    end_line: bool = False
    created_at: datetime = field(default_factory=datetime.now, compare=False)
    terminal_prefix: str = ""


@lru_cache
def _stream_is_terminal(stream: TextIO | None) -> bool:
    is_a_terminal = getattr(stream, "isatty", lambda: False)()
    return is_a_terminal and _get_terminal_width() > 0


def _get_terminal_width() -> int:
    """Return the number of columns of the terminal."""
    return shutil.get_terminal_size().columns


<<<<<<< HEAD
def _supports_ansi_escape_sequences() -> bool:
    """Whether the current environment supports ANSI escape sequences."""
    if platform.system() != "Windows":
        return True
    if os.getenv("WT_SESSION"):  # Windows Terminal supports ANSI escape sequences.
        return True
    return False


def fill_line(text: str) -> str:
    """Turn the input text into a line that will fill the terminal."""
    if _supports_ansi_escape_sequences():
        return text + ANSI_CLEAR_LINE_TO_END
    width = _get_terminal_width()
    # Fill the line but leave one character for the cursor.
    n_spaces = width - len(text) % width - 1
    return text + " " * n_spaces
=======
def _format_term_line(prefix: str, text: str, spintext: str, *, ephemeral: bool) -> str:
    """Format a line to print to the terminal."""
    # fill with spaces until the very end, on one hand to clear a possible previous message,
    # but also to always have the cursor at the very end
    width = _get_terminal_width()
    usable = width - len(spintext) - 1  # the 1 is the cursor itself
    if len(text) > usable:
        if ephemeral:
            text = text[: usable - 1] + "…"
        elif spintext:
            # we need to rewrite the message with the spintext, use only the last line for
            # multiline messages, and ensure (again) that the last real line fits
            remaining_for_last_line = len(text) % width
            text = text[-remaining_for_last_line:]
            if len(text) > usable:
                text = text[: usable - 1] + "…"
    cleaner = " " * (usable - len(text) % width)

    return prefix + text + spintext + cleaner
>>>>>>> 4a3ba4d7


class _Spinner(threading.Thread):
    """A supervisor thread that will repeat long-standing messages with a spinner besides it.

    This will be a long-lived single thread that will supervise each message received
    through the `supervise` method, and when it stays too long, the printer's `spin`
    will be called with that message and a text to "draw" a spinner, including the elapsed
    time.

    The timing related part of the code uses two constants: _SPINNER_THRESHOLD is how
    many seconds before activating the spinner for the message, and _SPINNER_DELAY is
    the time between `spin` calls.

    When a new message arrives (or None, to indicate that there is nothing to supervise) and
    the previous message was "being spinned", a last `spin` call will be done to clean
    the spinner.
    """

    def __init__(self, printer: Printer) -> None:
        super().__init__()
        # special flag used to stop the spinner thread
        self.stop_flag = object()

        # daemon mode, so if the app crashes this thread does not holds everything
        self.daemon = True

        # communication from the printer
        self.queue: queue.Queue[Any] = queue.Queue()

        # hold the printer, to make it spin
        self.printer = printer

        # a lock to wait the spinner to stop spinning
        self.lock = threading.Lock()

        # Keep the message under supervision available for examination.
        self._under_supervision: _MessageInfo | None = None

    def run(self) -> None:
        prv_msg = None
        t_init = time.time()
        while prv_msg is not self.stop_flag:
            try:
                new_msg = self.queue.get(timeout=_SPINNER_THRESHOLD)
            except queue.Empty:
                # waited too much, start to show a spinner (if have a previous message) until
                # we have further info
                if prv_msg is None or prv_msg.end_line:
                    continue
                spinchars = itertools.cycle("-\\|/")
                with self.lock:
                    while True:
                        t_delta = time.time() - t_init
                        spintext = f" {next(spinchars)} ({t_delta:.1f}s)"
                        self.printer.spin(prv_msg, spintext)
                        try:
                            new_msg = self.queue.get(timeout=_SPINNER_DELAY)
                        except queue.Empty:
                            # still nothing! keep going
                            continue
                        # got a new message: clean the spinner and exit from the spinning state
                        self.printer.spin(prv_msg, " ")
                        break

            prv_msg = new_msg
            t_init = time.time()

    def supervise(self, message: _MessageInfo | None) -> None:
        """Supervise a message to spin it if it remains too long."""
        # Don't bother the spinner if we're repeating the same message
        if message == self._under_supervision:
            return

        self._under_supervision = message
        self.queue.put(message)
        # (maybe) wait for the spinner to exit spinning state (which does some cleaning)
        self.lock.acquire()
        self.lock.release()

    def stop(self) -> None:
        """Stop self."""
        self.queue.put(self.stop_flag)
        self.join()


class Printer:
    """Handle writing the different messages to the different outputs (out, err and log).

    If TESTMODE is True, this class changes its behaviour: the spinner is never started,
    so there is no thread polluting messages when running tests if they take too long to run.
    """

    def __init__(self, log_filepath: pathlib.Path) -> None:
        self.stopped = False

        # holder of the previous message
        self.prv_msg: _MessageInfo | None = None

        # open the log file (will be closed explicitly later)
        self.log = log_filepath.open("at", encoding="utf8")

        # keep account of output terminal streams with unfinished lines
        self.unfinished_stream: TextIO | None = None

        self.terminal_prefix = ""

        self.secrets: list[str] = []

        # run the spinner supervisor
        self.spinner = _Spinner(self)
        if not TESTMODE:
            self.spinner.start()

    def set_terminal_prefix(self, prefix: str) -> None:
        """Set the string to be prepended to every message shown to the terminal."""
        self.terminal_prefix = prefix

    def _get_prefixed_message_text(self, message: _MessageInfo) -> str:
        """Get the message's text with the proper terminal prefix, if any."""
        text = message.text
        prefix = message.terminal_prefix

        # Don't repeat text: can happen due to the spinner.
        if prefix and text != prefix:
            separator = ":: "

            # Don't duplicate the separator, which can come from multiple different
            # sources.
            if text.startswith(separator):
                separator = ""

            text = f"{prefix} {separator}{text}"

        return text

    def _write_line_terminal(self, message: _MessageInfo, *, spintext: str = "") -> None:
        """Write a simple line message to the screen."""
<<<<<<< HEAD
        # prepare the text with (maybe) the timestamp and remove trailing spaces
        text = self._get_prefixed_message_text(message).rstrip()
=======
        # prepare the text with (maybe) the timestamp
        text = self._get_prefixed_message_text(message)
>>>>>>> 4a3ba4d7

        if message.use_timestamp:
            timestamp_str = message.created_at.isoformat(sep=" ", timespec="milliseconds")
            text = f"{timestamp_str} {text}"

        if spintext:
            # forced to overwrite the previous message to present the spinner
            maybe_cr = "\r"
        elif self.prv_msg is None or self.prv_msg.end_line:
            # first message, or previous message completed the line: start clean
            maybe_cr = ""
        elif self.prv_msg.ephemeral:
            # the last one was ephemeral, overwrite it
            maybe_cr = "\r"
            if self.prv_msg.stream != message.stream:
                # If the last message's stream is different from this new one,
                # send the carriage return to the original stream only.
                print(maybe_cr, flush=True, file=self.prv_msg.stream, end="")
                maybe_cr = ""
        else:
            # complete the previous line, leaving that message ok
            maybe_cr = ""
            print(flush=True, file=self.prv_msg.stream)

<<<<<<< HEAD
        # fill with spaces until the very end, on one hand to clear a possible previous message,
        # but also to always have the cursor at the very end
        width = _get_terminal_width()
        usable = width - len(spintext) - 1  # the 1 is the cursor itself
        if len(text) > usable:
            if message.ephemeral:
                text = text[: usable - 1] + "…"
            elif spintext:
                # we need to rewrite the message with the spintext, use only the last line for
                # multiline messages, and ensure (again) that the last real line fits
                remaining_for_last_line = len(text) % width
                text = text[-remaining_for_last_line:]
                if len(text) > usable:
                    text = text[: usable - 1] + "…"

        line = maybe_cr + fill_line(text + spintext)
        print(line, end="", flush=True, file=message.stream)
=======
        # We don't need to rewrite the same ephemeral message repeatedly.
        should_overwrite = spintext or message.end_line or not message.ephemeral
        if should_overwrite or message != self.prv_msg:
            line = _format_term_line(maybe_cr, text, spintext, ephemeral=message.ephemeral)
            print(line, end="", flush=True, file=message.stream)

>>>>>>> 4a3ba4d7
        if message.end_line:
            # finish the just shown line, as we need a clean terminal for some external thing
            print(flush=True, file=message.stream)
            self.unfinished_stream = None
        else:
            self.unfinished_stream = message.stream

    def _write_line_captured(self, message: _MessageInfo) -> None:
        """Write a simple line message to a captured output."""
        # prepare the text with (maybe) the timestamp
        if message.use_timestamp:
            timestamp_str = message.created_at.isoformat(sep=" ", timespec="milliseconds")
            text = timestamp_str + " " + message.text
        else:
            text = message.text

        print(text, file=message.stream)

    def _write_bar_terminal(self, message: _MessageInfo) -> None:
        """Write a progress bar to the screen."""
        # prepare the text with (maybe) the timestamp
        if message.use_timestamp:
            timestamp_str = message.created_at.isoformat(sep=" ", timespec="milliseconds")
            text = timestamp_str + " " + message.text
        else:
            text = message.text

        if self.prv_msg is None or self.prv_msg.end_line:
            # first message, or previous message completed the line: start clean
            maybe_cr = ""
        elif self.prv_msg.ephemeral:
            # the last one was ephemeral, overwrite it
            maybe_cr = "\r"
        else:
            # complete the previous line, leaving that message ok
            maybe_cr = ""
            print(flush=True, file=self.prv_msg.stream)

        if message.bar_progress is None or message.bar_total is None:  # pragma: no cover
            # Should not happen as the caller checks the message
            raise ValueError("Tried to write a bar message with invalid attributes")

        numerical_progress = f"{message.bar_progress}/{message.bar_total}"
        bar_percentage = min(message.bar_progress / message.bar_total, 1)

        # terminal size minus the text and numerical progress, and 5 (the cursor at the end,
        # two spaces before and after the bar, and two surrounding brackets)
        terminal_width = _get_terminal_width()
        bar_width = terminal_width - len(text) - len(numerical_progress) - 5

        # only show the bar with progress if there is enough space, otherwise just the
        # message (truncated, if needed)
        if bar_width > 0:
            completed_width = math.floor(bar_width * min(bar_percentage, 100))
            completed_bar = _PROGRESS_BAR_SYMBOL * completed_width
            empty_bar = " " * (bar_width - completed_width)
            line = f"{maybe_cr}{text} [{completed_bar}{empty_bar}] {numerical_progress}"
        else:
            text = text[: terminal_width - 1]  # space for cursor
            line = f"{maybe_cr}{text}"

        print(line, end="", flush=True, file=message.stream)
        self.unfinished_stream = message.stream

    def _write_bar_captured(self, message: _MessageInfo) -> None:
        """Do not write any progress bar to the captured output."""

    def _show(self, msg: _MessageInfo) -> None:
        """Show the composed message."""
        # show the message in one way or the other only if there is a stream
        if msg.stream is None:
            return

        # the writing functions depend on the final output: if the stream is captured or it's
        # a real terminal
        write_line: Callable[[_MessageInfo], None]
        if _stream_is_terminal(msg.stream):
            write_line = self._write_line_terminal
            write_bar = self._write_bar_terminal
        else:
            write_line = self._write_line_captured
            write_bar = self._write_bar_captured

        if msg.bar_progress is None:
            # regular message, send it to the spinner and write it
            self.spinner.supervise(msg)
            write_line(msg)
        else:
            # progress bar, send None to the spinner (as it's not a "spinnable" message)
            # and write it
            self.spinner.supervise(None)
            write_bar(msg)
        self.prv_msg = msg

    def _log(self, message: _MessageInfo) -> None:
        """Write the line message to the log file."""
        # prepare the text with (maybe) the timestamp
        timestamp_str = message.created_at.isoformat(sep=" ", timespec="milliseconds")
        self.log.write(f"{timestamp_str} {message.text}\n")
        # Flush the file: protect a bit in case of crashes, and multiprocess-based
        # parallelism.
        self.log.flush()

    def spin(self, message: _MessageInfo, spintext: str) -> None:
        """Write a line message including a spin text, only to a terminal."""
        if _stream_is_terminal(message.stream):
            self._write_line_terminal(message, spintext=spintext)

    def show(  # noqa: PLR0913 (too many parameters)
        self,
        stream: TextIO | None,
        text: str,
        *,
        ephemeral: bool = False,
        use_timestamp: bool = False,
        end_line: bool = False,
        avoid_logging: bool = False,
    ) -> None:
        """Show a text to the given stream if not stopped."""
        if self.stopped:
            return

        text = self._apply_secrets(text)

        msg = _MessageInfo(
            stream=stream,
            text=text.rstrip(),
            ephemeral=ephemeral,
            use_timestamp=use_timestamp,
            end_line=end_line,
            terminal_prefix=self._apply_secrets(self.terminal_prefix),
        )
        self._show(msg)
        if not avoid_logging:
            self._log(msg)

    def progress_bar(  # noqa: PLR0913
        self,
        stream: TextIO | None,
        text: str,
        *,
        progress: float,
        total: float,
        use_timestamp: bool,
    ) -> None:
        """Show a progress bar to the given stream."""
        text = self._apply_secrets(text)

        msg = _MessageInfo(
            stream=stream,
            text=text.rstrip(),
            bar_progress=progress,
            bar_total=total,
            ephemeral=True,  # so it gets eventually overwritten by other message
            use_timestamp=use_timestamp,
        )
        self._show(msg)

    def stop(self) -> None:
        """Stop the printing infrastructure.

        In detail:
        - stop the spinner
        - add a new line to the screen (if needed)
        - close the log file
        """
        if not TESTMODE:
            self.spinner.stop()
        if self.unfinished_stream is not None:
            # With unfinished_stream set, the prv_msg object is valid.
            if self.prv_msg is not None and self.prv_msg.ephemeral:
                # If the last printed message is of 'ephemeral' type, the stop
                # request must clean and reset the line.
                cleaner = " " * (_get_terminal_width() - 1)
                line = "\r" + cleaner + "\r"
                print(line, end="", flush=True, file=self.prv_msg.stream)
            else:
                # The last printed message is permanent. Leave the cursor on
                # the next clean line.
                print(flush=True, file=self.unfinished_stream)

        self.log.close()
        self.stopped = True

    def set_secrets(self, secrets: list[str]) -> None:
        """Set the list of strings that should be masked out in all outputs."""
        # Keep a copy, to protect against clients modifying the list on accident.
        self.secrets = secrets.copy()

    def _apply_secrets(self, text: str) -> str:
        for secret in self.secrets:
            text = text.replace(secret, "*****")
        return text<|MERGE_RESOLUTION|>--- conflicted
+++ resolved
@@ -75,7 +75,6 @@
     return shutil.get_terminal_size().columns
 
 
-<<<<<<< HEAD
 def _supports_ansi_escape_sequences() -> bool:
     """Whether the current environment supports ANSI escape sequences."""
     if platform.system() != "Windows":
@@ -93,7 +92,8 @@
     # Fill the line but leave one character for the cursor.
     n_spaces = width - len(text) % width - 1
     return text + " " * n_spaces
-=======
+
+
 def _format_term_line(prefix: str, text: str, spintext: str, *, ephemeral: bool) -> str:
     """Format a line to print to the terminal."""
     # fill with spaces until the very end, on one hand to clear a possible previous message,
@@ -113,7 +113,6 @@
     cleaner = " " * (usable - len(text) % width)
 
     return prefix + text + spintext + cleaner
->>>>>>> 4a3ba4d7
 
 
 class _Spinner(threading.Thread):
@@ -252,13 +251,8 @@
 
     def _write_line_terminal(self, message: _MessageInfo, *, spintext: str = "") -> None:
         """Write a simple line message to the screen."""
-<<<<<<< HEAD
         # prepare the text with (maybe) the timestamp and remove trailing spaces
         text = self._get_prefixed_message_text(message).rstrip()
-=======
-        # prepare the text with (maybe) the timestamp
-        text = self._get_prefixed_message_text(message)
->>>>>>> 4a3ba4d7
 
         if message.use_timestamp:
             timestamp_str = message.created_at.isoformat(sep=" ", timespec="milliseconds")
@@ -283,7 +277,6 @@
             maybe_cr = ""
             print(flush=True, file=self.prv_msg.stream)
 
-<<<<<<< HEAD
         # fill with spaces until the very end, on one hand to clear a possible previous message,
         # but also to always have the cursor at the very end
         width = _get_terminal_width()
@@ -299,16 +292,12 @@
                 if len(text) > usable:
                     text = text[: usable - 1] + "…"
 
-        line = maybe_cr + fill_line(text + spintext)
-        print(line, end="", flush=True, file=message.stream)
-=======
         # We don't need to rewrite the same ephemeral message repeatedly.
         should_overwrite = spintext or message.end_line or not message.ephemeral
         if should_overwrite or message != self.prv_msg:
             line = _format_term_line(maybe_cr, text, spintext, ephemeral=message.ephemeral)
             print(line, end="", flush=True, file=message.stream)
 
->>>>>>> 4a3ba4d7
         if message.end_line:
             # finish the just shown line, as we need a clean terminal for some external thing
             print(flush=True, file=message.stream)
