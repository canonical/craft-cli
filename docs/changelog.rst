--- conflicted
+++ resolved
@@ -10,11 +10,8 @@
 2.12.0 (2024-Dec-XX)
 --------------------
 
-<<<<<<< HEAD
 - Remove the ``assert_error`` plugin method.
-=======
 - Add a ``confirm`` method to the emitter for asking a yes-no question.
->>>>>>> deb44808
 
 2.11.0 (2024-Dec-12)
 --------------------
